--- conflicted
+++ resolved
@@ -195,16 +195,14 @@
     USE_STATIC_CUDNN "Use cuDNN static libraries" OFF
     "USE_CUDNN" OFF)
 cmake_dependent_option(
-<<<<<<< HEAD
     BUILD_NVFUSER_BENCHMARK "Build C++ binaries for nvfuser benchmarks" ON
     "USE_CUDA;BUILD_TEST" OFF)
-=======
+cmake_dependent_option(
   USE_WHOLE_CUDNN "Use whole-library linking for cuDNN" OFF
     "USE_STATIC_CUDNN" OFF)
 cmake_dependent_option(
     USE_EXPERIMENTAL_CUDNN_V8_API "Use experimental cuDNN v8 API" OFF
     "USE_CUDNN" OFF)
->>>>>>> 226d745a
 option(USE_FBGEMM "Use FBGEMM (quantized 8-bit server operators)" ON)
 option(USE_KINETO "Use Kineto profiling library" ON)
 option(USE_CUPTI_SO "Use CUPTI as a shared library" OFF)
