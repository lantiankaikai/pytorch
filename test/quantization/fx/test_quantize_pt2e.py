# Owner(s): ["oncall: quantization"]
import torch
import torch.nn as nn
import torch._dynamo as torchdynamo
from torch.testing._internal.common_utils import xfailIfPython311
from torch.testing._internal.common_quantization import (
    QuantizationTestCase,
    skip_if_no_torchvision,
    skipIfNoQNNPACK,
)
from torch.testing._internal.common_quantization import NodeSpec as ns
from torch.testing._internal.common_quantized import (
    override_quantized_engine,
)
from torch.ao.quantization import (
    get_default_qconfig,
    QConfigMapping,
    QConfig,
    default_observer,
    default_per_channel_weight_observer,
)
from torch.ao.quantization.backend_config import (
    get_qnnpack_backend_config,
)
from torch.ao.quantization.backend_config._qnnpack_pt2e import get_qnnpack_pt2e_backend_config
from torch.ao.quantization.quantize_fx import prepare_fx, convert_to_reference_fx
from torch.ao.quantization._quantize_pt2e import prepare_pt2e, convert_pt2e
from torch.ao.ns.fx.utils import (
    compute_sqnr,
)
import copy
from torch._decomp import get_decompositions
from torch.fx.experimental.proxy_tensor import make_fx

quant_decomp = get_decompositions(
    [
        torch.ops.quantized_decomposed.quantize_per_tensor,
        torch.ops.quantized_decomposed.quantize_per_tensor.tensor,
        torch.ops.quantized_decomposed.dequantize_per_tensor,
        torch.ops.quantized_decomposed.dequantize_per_tensor.tensor,
<<<<<<< HEAD
        torch.ops.quantized_decomposed.quantize_per_channel,
        torch.ops.quantized_decomposed.dequantize_per_channel,
=======
>>>>>>> 3fd46a2f
    ]
)

@skipIfNoQNNPACK
class TestQuantizePT2E(QuantizationTestCase):
    @xfailIfPython311
    def test_qconfig_none(self):
        class M(torch.nn.Module):
            def __init__(self):
                super(M, self).__init__()
                self.conv1 = nn.Conv2d(1, 1, 1)
                self.conv2 = nn.Conv2d(1, 1, 1)

            def forward(self, x):
                x = self.conv1(x)
                x = self.conv2(x)
                return x

        with override_quantized_engine("qnnpack"):
            m = M().eval()
            example_inputs = (torch.randn(1, 1, 1, 1),)
            # program capture
            m, guards = torchdynamo.export(
                m,
                *copy.deepcopy(example_inputs),
                aten_graph=True,
                tracing_mode="real",
            )

            qconfig = get_default_qconfig("qnnpack")
            qconfig_mapping = QConfigMapping().set_global(qconfig) \
                                              .set_module_name("conv2", None)
            backend_config = get_qnnpack_pt2e_backend_config()
            m = prepare_pt2e(m, qconfig_mapping, example_inputs, backend_config)
            m(*example_inputs)
            m = convert_pt2e(m)
            m(*example_inputs)

            # first conv is quantized, second conv is not quantized
            node_occurrence = {
                # two for input of the first conv, one for output for the first conv
                ns.call_function(torch.ops.quantized_decomposed.quantize_per_tensor): 3,
                ns.call_function(torch.ops.quantized_decomposed.dequantize_per_tensor): 3,
            }
            node_list = [
                ns.call_function(torch.ops.quantized_decomposed.dequantize_per_tensor),
                ns.call_function(torch.ops.quantized_decomposed.dequantize_per_tensor),
                ns.call_function(torch.ops.aten.convolution.default),
                ns.call_function(torch.ops.quantized_decomposed.dequantize_per_tensor),
                ns.call_function(torch.ops.aten.convolution.default),
            ]
            self.checkGraphModuleNodes(
                m, expected_node_list=node_list, expected_node_occurrence=node_occurrence)

    @xfailIfPython311
    def test_qconfig_module_type(self):
        class M(torch.nn.Module):
            def __init__(self):
                super().__init__()
                self.conv = nn.Conv2d(1, 1, 1)
                self.linear = nn.Linear(9, 3)

            def forward(self, x):
                x = self.conv(x)
                x = x.reshape((1, -1))
                x = self.linear(x)
                return x

        with override_quantized_engine("qnnpack"):
            m = M().eval()
            example_inputs = (torch.randn(1, 1, 3, 3),)

            # program capture
            m, guards = torchdynamo.export(
                m,
                *copy.deepcopy(example_inputs),
                aten_graph=True,
                tracing_mode="real",
            )

            qconfig = get_default_qconfig("qnnpack")
            qconfig_mapping = QConfigMapping().set_object_type(torch.nn.Conv2d, qconfig)
            backend_config = get_qnnpack_pt2e_backend_config()
            m = prepare_pt2e(m, qconfig_mapping, example_inputs, backend_config)
            m(*example_inputs)
            m = convert_pt2e(m)
            m(*example_inputs)
            # conv is quantized, linear is not quantized
            node_occurrence = {
                # two for input and weight of the conv, one for output for the conv
                ns.call_function(torch.ops.quantized_decomposed.quantize_per_tensor): 3,
                ns.call_function(torch.ops.quantized_decomposed.dequantize_per_tensor): 3,
            }
            node_list = [
                ns.call_function(torch.ops.quantized_decomposed.dequantize_per_tensor),
                ns.call_function(torch.ops.quantized_decomposed.dequantize_per_tensor),
                ns.call_function(torch.ops.aten.convolution.default),
                ns.call_function(torch.ops.quantized_decomposed.dequantize_per_tensor),
                ns.call_function(torch.ops.aten.addmm.default),
            ]
            self.checkGraphModuleNodes(
                m,
                expected_node_list=node_list,
                expected_node_occurrence=node_occurrence
            )

    def test_q_dq_decomposition(self):
        class M(torch.nn.Module):
            def __init__(self):
                super().__init__()
                self.conv = nn.Conv2d(1, 1, 1)

            def forward(self, x):
                x = self.conv(x)
                return x

        with override_quantized_engine("qnnpack"):
            m = M().eval()
            example_inputs = (torch.randn(1, 1, 3, 3),)

            # program capture
            m, guards = torchdynamo.export(
                m,
                *copy.deepcopy(example_inputs),
                aten_graph=True,
                tracing_mode="real",
            )

            qconfig = get_default_qconfig("qnnpack")
            qconfig_mapping = QConfigMapping().set_object_type(torch.nn.Conv2d, qconfig)
            backend_config = get_qnnpack_pt2e_backend_config()
            m = prepare_pt2e(m, qconfig_mapping, example_inputs, backend_config)
            m(*example_inputs)
            m = convert_pt2e(m)
            m(*example_inputs)
            node_occurrence = {
                # two for input and weight of the conv, one for output for the conv
                ns.call_function(torch.ops.quantized_decomposed.quantize_per_tensor): 3,
                ns.call_function(torch.ops.quantized_decomposed.dequantize_per_tensor): 3,
            }
            node_list = [
                ns.call_function(torch.ops.quantized_decomposed.dequantize_per_tensor),
                ns.call_function(torch.ops.quantized_decomposed.dequantize_per_tensor),
                ns.call_function(torch.ops.aten.convolution.default),
                ns.call_function(torch.ops.quantized_decomposed.dequantize_per_tensor),
            ]
            self.checkGraphModuleNodes(
                m,
                expected_node_list=node_list,
                expected_node_occurrence=node_occurrence
            )
            m = make_fx(m, decomposition_table=quant_decomp)(*copy.deepcopy(example_inputs))
            node_occurrence = {
                # check both q/dq are decomposed
                ns.call_function(torch.ops.quantized_decomposed.quantize_per_tensor.default): 0,
                ns.call_function(torch.ops.quantized_decomposed.dequantize_per_tensor.default): 0,
            }
            node_list = [
                # ops in quantize
                ns.call_function(torch.ops.aten.mul.Tensor),
                ns.call_function(torch.ops.aten.round.default),
                ns.call_function(torch.ops.aten.add.Tensor),
                ns.call_function(torch.ops.aten.clamp.default),
                # ops in dequantize
                ns.call_function(torch.ops.aten.sub.Tensor),
                ns.call_function(torch.ops.aten.mul.Tensor),
                # conv op
                ns.call_function(torch.ops.aten.convolution.default),
            ]
            self.checkGraphModuleNodes(
                m,
                expected_node_list=node_list,
                expected_node_occurrence=node_occurrence
            )
<<<<<<< HEAD

    def test_q_dq_per_channel_decomposition(self):
        class M(torch.nn.Module):
            def __init__(self):
                super().__init__()
                self.conv = nn.Conv2d(1, 1, 1)

            def forward(self, x):
                x = self.conv(x)
                return x

        with override_quantized_engine("qnnpack"):
            m = M().eval()
            example_inputs = (torch.randn(1, 1, 3, 3),)

            # program capture
            m, guards = torchdynamo.export(
                m,
                *copy.deepcopy(example_inputs),
                aten_graph=True,
                tracing_mode="real",
            )

            qconfig = QConfig(
                activation=default_observer,
                weight=default_per_channel_weight_observer
            )
            qconfig_mapping = QConfigMapping().set_object_type(torch.nn.Conv2d, qconfig)
            backend_config = get_qnnpack_pt2e_backend_config()
            m = prepare_pt2e(m, qconfig_mapping, example_inputs, backend_config)
            m(*example_inputs)
            m = convert_pt2e(m)
            m(*example_inputs)
            node_occurrence = {
                # two for input and output for the conv
                ns.call_function(torch.ops.quantized_decomposed.quantize_per_tensor): 2,
                # for weight of conv
                ns.call_function(torch.ops.quantized_decomposed.quantize_per_channel): 1,
                ns.call_function(torch.ops.quantized_decomposed.dequantize_per_tensor): 2,
                ns.call_function(torch.ops.quantized_decomposed.dequantize_per_channel): 1,
            }
            node_list = [
                ns.call_function(torch.ops.quantized_decomposed.dequantize_per_tensor),
                ns.call_function(torch.ops.quantized_decomposed.dequantize_per_channel),
                ns.call_function(torch.ops.aten.convolution.default),
                ns.call_function(torch.ops.quantized_decomposed.dequantize_per_tensor),
            ]
            self.checkGraphModuleNodes(
                m,
                expected_node_list=node_list,
                expected_node_occurrence=node_occurrence
            )
            m = make_fx(m, decomposition_table=quant_decomp)(*copy.deepcopy(example_inputs))
            node_occurrence = {
                # check both q/dq are decomposed
                ns.call_function(torch.ops.quantized_decomposed.quantize_per_tensor.default): 0,
                ns.call_function(torch.ops.quantized_decomposed.quantize_per_channel.default): 0,
                ns.call_function(torch.ops.quantized_decomposed.dequantize_per_tensor.default): 0,
                ns.call_function(torch.ops.quantized_decomposed.dequantize_per_channel.default): 0,
            }
            node_list = [
                # ops in quantize_per_tensor
                ns.call_function(torch.ops.aten.mul.Tensor),
                ns.call_function(torch.ops.aten.round.default),
                ns.call_function(torch.ops.aten.add.Tensor),
                ns.call_function(torch.ops.aten.clamp.default),
                # ops in dequantize_per_tensor
                ns.call_function(torch.ops.aten.sub.Tensor),
                ns.call_function(torch.ops.aten.mul.Tensor),
                # some ops in quantize_per_channel
                ns.call_function(torch.ops.aten.add.Tensor),
                ns.call_function(torch.ops.aten.clamp.default),
                ns.call_function(torch.ops.aten.select.int),
                ns.call_function(torch.ops.aten.permute.default),
                # some ops in dequantize_per_channel
                ns.call_function(torch.ops.aten.permute.default),
                ns.call_function(torch.ops.aten.select.int),
                ns.call_function(torch.ops.aten.sub.Tensor),
                ns.call_function(torch.ops.aten.mul.Tensor),
                # conv op
                ns.call_function(torch.ops.aten.convolution.default),
            ]
            self.checkGraphModuleNodes(
                m,
                expected_node_list=node_list,
                expected_node_occurrence=node_occurrence
            )
=======
>>>>>>> 3fd46a2f

class TestQuantizePT2EModels(QuantizationTestCase):
    @skip_if_no_torchvision
    @skipIfNoQNNPACK
    @xfailIfPython311
    def test_resnet18(self):
        import torchvision
        with override_quantized_engine("qnnpack"):
            example_inputs = (torch.randn(1, 3, 224, 224),)
            m = torchvision.models.resnet18().eval()
            m_copy = copy.deepcopy(m)
            # program capture
            m, guards = torchdynamo.export(
                m,
                *copy.deepcopy(example_inputs),
                aten_graph=True,
                tracing_mode="real",
            )

            backend_config = get_qnnpack_pt2e_backend_config()
            # TODO: define qconfig_mapping specifically for executorch
            qconfig = get_default_qconfig("qnnpack")
            qconfig_mapping = QConfigMapping().set_global(qconfig)
            before_fusion_result = m(*example_inputs)

            m = prepare_pt2e(m, qconfig_mapping, example_inputs, backend_config)

            # checking that we inserted observers correctly for maxpool operator (input and
            # output share observer instance)
            self.assertEqual(id(m.activation_post_process_3), id(m.activation_post_process_2))
            after_prepare_result = m(*example_inputs)
            m = convert_pt2e(m)

            after_quant_result = m(*example_inputs)

            # comparing with existing fx graph mode quantization reference flow
            backend_config = get_qnnpack_backend_config()
            m_fx = prepare_fx(m_copy, qconfig_mapping, example_inputs, backend_config=backend_config)
            after_prepare_result_fx = m_fx(*example_inputs)
            m_fx = convert_to_reference_fx(m_fx, backend_config=backend_config)

            after_quant_result_fx = m_fx(*example_inputs)

            # the result matches exactly after prepare
            self.assertEqual(after_prepare_result, after_prepare_result_fx)
            self.assertEqual(compute_sqnr(after_prepare_result, after_prepare_result_fx), torch.tensor(float("inf")))
            # there are slight differences after convert due to different implementations
            # of quant/dequant
            self.assertTrue(torch.max(after_quant_result - after_quant_result_fx) < 1e-1)
            self.assertTrue(compute_sqnr(after_quant_result, after_quant_result_fx) > 35)<|MERGE_RESOLUTION|>--- conflicted
+++ resolved
@@ -38,11 +38,8 @@
         torch.ops.quantized_decomposed.quantize_per_tensor.tensor,
         torch.ops.quantized_decomposed.dequantize_per_tensor,
         torch.ops.quantized_decomposed.dequantize_per_tensor.tensor,
-<<<<<<< HEAD
         torch.ops.quantized_decomposed.quantize_per_channel,
         torch.ops.quantized_decomposed.dequantize_per_channel,
-=======
->>>>>>> 3fd46a2f
     ]
 )
 
@@ -217,13 +214,12 @@
                 expected_node_list=node_list,
                 expected_node_occurrence=node_occurrence
             )
-<<<<<<< HEAD
 
     def test_q_dq_per_channel_decomposition(self):
         class M(torch.nn.Module):
             def __init__(self):
                 super().__init__()
-                self.conv = nn.Conv2d(1, 1, 1)
+                self.conv = nn.Conv2d(5, 2, 1)
 
             def forward(self, x):
                 x = self.conv(x)
@@ -231,7 +227,7 @@
 
         with override_quantized_engine("qnnpack"):
             m = M().eval()
-            example_inputs = (torch.randn(1, 1, 3, 3),)
+            example_inputs = (torch.randn(10, 5, 5, 5),)
 
             # program capture
             m, guards = torchdynamo.export(
@@ -278,6 +274,8 @@
                 ns.call_function(torch.ops.quantized_decomposed.dequantize_per_tensor.default): 0,
                 ns.call_function(torch.ops.quantized_decomposed.dequantize_per_channel.default): 0,
             }
+            # TODO: current representation for quantize_per_channel/dequantize_per_channel
+            # are only temporary, we need to remove the loops
             node_list = [
                 # ops in quantize_per_tensor
                 ns.call_function(torch.ops.aten.mul.Tensor),
@@ -288,25 +286,29 @@
                 ns.call_function(torch.ops.aten.sub.Tensor),
                 ns.call_function(torch.ops.aten.mul.Tensor),
                 # some ops in quantize_per_channel
+                ns.call_function(torch.ops.aten.transpose.int),
+                ns.call_function(torch.ops.aten.mul.Tensor),
+                ns.call_function(torch.ops.aten.round.default),
                 ns.call_function(torch.ops.aten.add.Tensor),
                 ns.call_function(torch.ops.aten.clamp.default),
-                ns.call_function(torch.ops.aten.select.int),
-                ns.call_function(torch.ops.aten.permute.default),
+                ns.call_function(torch.ops.aten.transpose.int),
+                # _to_copy_2 = torch.ops.aten._to_copy.default(transpose, dtype = torch.int8)
+                ns.call_function(torch.ops.aten._to_copy.default),
                 # some ops in dequantize_per_channel
-                ns.call_function(torch.ops.aten.permute.default),
-                ns.call_function(torch.ops.aten.select.int),
+                ns.call_function(torch.ops.aten.transpose.int),
+                ns.call_function(torch.ops.aten._to_copy.default),
                 ns.call_function(torch.ops.aten.sub.Tensor),
                 ns.call_function(torch.ops.aten.mul.Tensor),
+                ns.call_function(torch.ops.aten.transpose.int),
                 # conv op
                 ns.call_function(torch.ops.aten.convolution.default),
             ]
-            self.checkGraphModuleNodes(
-                m,
-                expected_node_list=node_list,
-                expected_node_occurrence=node_occurrence
-            )
-=======
->>>>>>> 3fd46a2f
+            print("m:", m)
+            self.checkGraphModuleNodes(
+                m,
+                expected_node_list=node_list,
+                expected_node_occurrence=node_occurrence
+            )
 
 class TestQuantizePT2EModels(QuantizationTestCase):
     @skip_if_no_torchvision
