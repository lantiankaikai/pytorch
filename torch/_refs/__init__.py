--- conflicted
+++ resolved
@@ -237,6 +237,7 @@
     "movedim",
     "narrow",
     "narrow_copy",
+    "native_group_norm",
     "native_layer_norm",
     "permute",
     "ravel",
@@ -320,7 +321,7 @@
     common_shape = [
         1,
     ] * reduce(max, (len(shape) for shape in shapes))
-    for shape in shapes:
+    for arg_idx, shape in enumerate(shapes):
         for idx in range(-1, -1 - len(shape), -1):
             if common_shape[idx] == 1:
                 if shape[idx] < 0:
@@ -331,9 +332,9 @@
             elif shape[idx] != 1:
                 if common_shape[idx] != shape[idx]:
                     raise RuntimeError(
-                        "Attempting to broadcast a dimension of length ",
-                        str(shape[idx]),
-                        "!",
+                        f"Attempting to broadcast a dimension of length {shape[idx]} at {idx}! "
+                        f"Mismatching argument at index {arg_idx} had {shape}; but expected shape "
+                        f"should be broadcastable to {common_shape}"
                     )
 
     return common_shape
@@ -2800,6 +2801,7 @@
         mean (Tensor): mean of the tensor along norm_dims.
         rstd (Tensor): 1/std of the tensor along norm_dims.
     """
+    norm_dims = utils.canonicalize_dims(a.ndim, norm_dims)
     computation_dtype = utils.get_computation_dtype(a.dtype)
     a_acc = _maybe_convert_to_dtype(a, computation_dtype)
     assert isinstance(a_acc, TensorLike)  # to avoid mypy error for var_mean
@@ -2811,8 +2813,6 @@
     return out, mean, rstd
 
 
-<<<<<<< HEAD
-=======
 # add all specified dimensions
 def _unsqueeze_multiple(x: TensorLikeType, dimensions: List[int]) -> TensorLikeType:
     for dim in sorted(dimensions):
@@ -2879,7 +2879,6 @@
     return (out, mean, rstd)
 
 
->>>>>>> 60e59c07
 @register_decomposition(torch.ops.aten.native_layer_norm)
 def native_layer_norm(
     input: Tensor,
@@ -4521,6 +4520,7 @@
     # result.requires_grad_(requires_grad)
 
 
+@register_decomposition(torch.ops.aten.full)
 @out_wrapper()
 def full(
     shape: ShapeType,
@@ -4532,6 +4532,12 @@
     pin_memory: bool = False,
     requires_grad: bool = False,
 ) -> TensorLikeType:
+    utils.check_layout(layout)
+    utils.check_pin_memory(pin_memory)
+
+    dtype = dtype if dtype is not None else utils.type_to_dtype(type(fill_value))
+    device = device if device is not None else torch.device("cpu")
+
     e = empty(
         shape,
         dtype=dtype,
@@ -4540,7 +4546,7 @@
         pin_memory=pin_memory,
         requires_grad=requires_grad,
     )
-    return fill(e, fill_value)
+    return torch.fill(e, fill_value)  # type: ignore[arg-type]
 
 
 def full_like(
