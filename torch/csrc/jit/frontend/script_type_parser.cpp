--- conflicted
+++ resolved
@@ -211,17 +211,11 @@
       }
     }
 
-<<<<<<< HEAD
-    if (type_name == "torch.classes.cuda.Stream") {
-        auto custom_class_type = getCustomClass(std::string("__torch__.torch.classes.cuda.Stream"));
-        return custom_class_type;
-=======
     // Check if the type is a custom class. This is done by checking
     // if type_name starts with "torch.classes."
     if (type_name.find("torch.classes.") == 0) {
       auto custom_class_type = getCustomClass("__torch__." + type_name);
       return custom_class_type;
->>>>>>> 904bc146
     }
 
     throw ErrorReport(expr) << "Unknown type name '" << type_name << "'";
