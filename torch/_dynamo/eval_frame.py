import contextlib
import functools
import inspect
import logging
import os
import sys
import textwrap
import threading
import traceback
import types
import warnings
from enum import Enum
from typing import Optional, Tuple, TYPE_CHECKING, Union
from unittest.mock import patch

import torch
import torch.utils._pytree as pytree
from torch.fx.experimental.proxy_tensor import make_fx
from torch.fx.graph import _PyTreeCodeGen, _PyTreeInfo
from torch.nn.parallel.distributed import DistributedDataParallel
from .backends.registry import CompilerFn, lookup_backend

from .hooks import Hooks

if TYPE_CHECKING:
    from torch._C._dynamo.eval_frame import (  # noqa: F401
        reset_code,
        set_eval_frame,
        set_guard_error_hook,
        set_guard_fail_hook,
        skip_code,
        unsupported,
    )
else:
    for name in dir(torch._C._dynamo.eval_frame):
        if name.startswith("__"):
            continue
        globals()[name] = getattr(torch._C._dynamo.eval_frame, name)

from . import config, convert_frame, skipfiles, utils
from .exc import ResetRequired
from .mutation_guard import install_generation_tagging_init
from .types import DynamoCallback
from .utils import compile_times

log = logging.getLogger(__name__)

from torch.fx.experimental import proxy_tensor

always_optimize_code_objects = utils.ExactWeakKeyDictionary()
null_context = contextlib.nullcontext


# See https://github.com/python/typing/pull/240
class Unset(Enum):
    token = 0


unset = Unset.token

compile_lock = threading.RLock()
most_recent_backend: Optional[CompilerFn] = None


class OptimizedModule(torch.nn.Module):
    """
    Wraps the original nn.Module object and later patches its
    forward method to optimized self.forward method.
    """

    def __init__(self, mod, dynamo_ctx):
        super().__init__()
        # Installs the params/buffer
        self._orig_mod = mod
        self.dynamo_ctx = dynamo_ctx

    def __getattr__(self, name):
        if name == "_orig_mod":
            return self._modules["_orig_mod"]
        return getattr(self._orig_mod, name)

    def __setattr__(self, name, value):
        if name == "forward":
            log.warning(
                "Modifying OptimizedModule.forward may not do what you expect. "
                "Most usage of OptimizedModule routes through __call__, which will never call OptimizedModule.forward. "
                "Instead, OptimizedModule.__call__ will invoke a compiled version of the wrapped module's __call__. "
                "OptimizedModule.forward is provided only as an escape hatch for invoking the compiled wrapped module "
                "forward method without __call__ (and thus bypassing module hooks). "
                "To alter the behavior of the wrapped module, modify its forward before compilation. "
            )
        super().__setattr__(name, value)

    def __call__(self, *args, **kwargs):
        return self.dynamo_ctx(self._orig_mod.__call__)(*args, **kwargs)

    def forward(self, *args, **kwargs):
        log.warning(
            "Calling OptimizedModule.forward will compile/execute wrapped model forward without running module hooks. "
            "Usually, you should invoke OptimizedModule.__call__ instead, which follows pytorch module behavior."
        )
        return self.dynamo_ctx(self._orig_mod.forward)(*args, **kwargs)


def remove_from_cache(f):
    """
    Make sure f.__code__ is not cached to force a recompile
    """
    if isinstance(f, types.CodeType):
        reset_code(f)
    elif hasattr(f, "__code__"):
        reset_code(f.__code__)
    elif hasattr(getattr(f, "forward", None), "__code__"):
        reset_code(f.forward.__code__)
    else:
        from . import reset

        reset()
        log.warning("could not determine __code__ for %s", f)


def nothing():
    pass


def innermost_fn(fn):
    """
    In case of nesting of _TorchDynamoContext calls, find the innermost
    function. TorchDynamo caches on fn.__code__ object, so its necessary to find
    the innermost function to pass on the optimize, run, disable etc.
    """
    unaltered_fn = fn
    while hasattr(unaltered_fn, "_torchdynamo_orig_callable"):
        unaltered_fn = unaltered_fn._torchdynamo_orig_callable
        assert callable(unaltered_fn)
    return unaltered_fn


@contextlib.contextmanager
def enable_dynamic(enable: bool = True, export: bool = False):
    if not enable:
        yield
        return
    with config.patch(dynamic_shapes=True):
        yield


class _TorchDynamoContext:
    def __init__(
        self,
        callback: DynamoCallback,
        on_enter=nothing,
        backend_ctx_ctor=null_context,
        patch_fn=nothing,
        first_ctx=False,
        *,
        export=False,
        dynamic=False,
    ):
        super().__init__()
        assert callable(callback) or callback is False or callback is None
        self.callback: DynamoCallback = callback
        self.prior: Union[Unset, DynamoCallback] = unset
        self.on_enter = on_enter
        self.extra_ctx_ctor = backend_ctx_ctor
        self.first_ctx = first_ctx
        self.export = export
        self.dynamic = dynamic
        patch_fn()

    def __enter__(self):
        if config.raise_on_ctx_manager_usage:
            raise RuntimeError(
                "torch._dynamo.optimize(...) is used with a context manager. "
                "Please refer to https://github.com/pytorch/torchdynamo#usage-example "
                "to use torch._dynamo.optimize(...) as an annotation/decorator. "
            )
        self.on_enter()
        self.prior = set_eval_frame(self.callback)
        self.backend_ctx = self.extra_ctx_ctor()
        self.backend_ctx.__enter__()
        self.dynamic_ctx = enable_dynamic(self.dynamic, self.export)
        self.dynamic_ctx.__enter__()

    def __exit__(self, exc_type, exc_val, exc_tb):
        assert self.prior is not unset
        set_eval_frame(self.prior)
        self.prior = unset
        # TODO: This is totally not the right way to chain contexts manually
        self.dynamic_ctx.__exit__(exc_type, exc_val, exc_tb)
        self.backend_ctx.__exit__(exc_type, exc_val, exc_tb)

    def __call__(self, fn):
        fn = innermost_fn(fn)
        # Optimize the forward method of torch.nn.Module object
        if isinstance(fn, torch.nn.Module):
            mod = fn
            new_mod = OptimizedModule(mod, self)
            # Save the function pointer to find the original callable while nesting
            # of decorators.
            new_mod._torchdynamo_orig_callable = mod.forward
            return new_mod

        assert callable(fn)

        callback = self.callback
        on_enter = self.on_enter
        backend_ctx_ctor = self.extra_ctx_ctor

        @functools.wraps(fn)
        def _fn(*args, **kwargs):
            if (
                not isinstance(self, DisableContext)
                and torch.fx._symbolic_trace.is_fx_tracing()
            ):
                if config.error_on_nested_fx_trace:
                    raise RuntimeError(
                        "Detected that you are using FX to symbolically trace "
                        "a dynamo-optimized function. This is not supported at the moment."
                    )
                else:
                    return fn(*args, **kwargs)

            on_enter()
            prior = set_eval_frame(callback)
            backend_ctx = backend_ctx_ctor()
            backend_ctx.__enter__()
            dynamic_ctx = enable_dynamic(self.dynamic, self.export)
            dynamic_ctx.__enter__()
            try:
                return fn(*args, **kwargs)
            finally:
                set_eval_frame(prior)
                dynamic_ctx.__exit__(None, None, None)
                backend_ctx.__exit__(None, None, None)

        # hooks to properly handle inlining
        if isinstance(self, DisableContext):
            _fn._torchdynamo_disable = True  # type: ignore[attr-defined]
        else:
            _fn._torchdynamo_inline = fn  # type: ignore[attr-defined]

        # Save the function pointer to find the original callable while nesting
        # of decorators.
        _fn._torchdynamo_orig_callable = fn  # type: ignore[attr-defined]

        # If the function is called using torch._dynamo.optimize decorator, we
        # should prevent any type of skipping.
        if callback not in (None, False):
            if not hasattr(fn, "__code__"):
                raise RuntimeError(
                    textwrap.dedent(
                        """

                        torch._dynamo.optimize is called on a non function object.
                        If this is a callable class, please wrap the relevant code into a function and optimize the
                        wrapper function.

                        >> class CallableClass:
                        >>     def __init__(self):
                        >>         super().__init__()
                        >>         self.relu = torch.nn.ReLU()
                        >>
                        >>     def __call__(self, x):
                        >>         return self.relu(torch.sin(x))
                        >>
                        >>     def print_hello(self):
                        >>         print("Hello world")
                        >>
                        >> mod = CallableClass()

                        If you want to optimize the __call__ function and other code, wrap that up in a function

                        >> def wrapper_fn(x):
                        >>     y = mod(x)
                        >>     return y.sum()

                        and then optimize the wrapper_fn

                        >> opt_wrapper_fn = torch._dynamo.optimize(wrapper_fn)
                        """
                    )
                )
            always_optimize_code_objects[fn.__code__] = True

        return _fn


class OptimizeContext(_TorchDynamoContext):
    @staticmethod
    def _different_backend(old, new):
        return not (old == new or old is None)

    def __init__(
        self,
        callback,
        backend_ctx_ctor,
        first_ctx=False,
        *,
        export=False,
        dynamic=False,
    ):
        def on_enter():
            global most_recent_backend
            if OptimizeContext._different_backend(most_recent_backend, compiler_fn):
                if config.raise_on_backend_change:
                    raise ResetRequired()
                else:
                    warnings.warn(
                        "changing options to `torch.compile()` may require "
                        "calling `torch._dynamo.reset()` to take effect"
                    )
            most_recent_backend = compiler_fn
            install_generation_tagging_init()

        compiler_fn = innermost_fn(callback)
        super().__init__(
            callback=callback,
            on_enter=on_enter,
            backend_ctx_ctor=backend_ctx_ctor,
            patch_fn=TorchPatcher.patch,
            first_ctx=first_ctx,
            export=export,
            dynamic=dynamic,
        )


class RunOnlyContext(_TorchDynamoContext):
    def __init__(self):
        super().__init__(callback=False)


class DisableContext(_TorchDynamoContext):
    def __init__(self):
        super().__init__(callback=None)


def catch_errors_wrapper(callback, hooks: Hooks):
    @functools.wraps(callback)
    def catch_errors(frame, cache_size):
        if (
            frame.f_lasti >= 0
            or skipfiles.check(frame.f_code.co_filename)
            or config.disable
        ):
            log.debug(f"skipping {frame.f_code.co_name} {frame.f_code.co_filename}")
            return None
        if frame.f_code.co_filename == "<string>" and frame.f_code.co_name == "__new__":
            # nametuple constructor
            return None
        if config.optimize_ddp:
            ddp_module = DistributedDataParallel._get_active_ddp_module()
            if ddp_module:
                with compile_lock:
                    from torch._dynamo.backends.distributed import DDPOptimizer

                    ddp_optimizer = DDPOptimizer(
                        bucket_bytes_cap=ddp_module.bucket_bytes_cap,
                        backend_compile_fn=callback._torchdynamo_orig_callable,
                    )
                    hijacked_callback = convert_frame.convert_frame(
                        ddp_optimizer.compile_fn,
                        hooks=hooks,
                    )
                    return hijacked_callback(frame, cache_size, hooks)

        with compile_lock:
            return callback(frame, cache_size, hooks)

    catch_errors._torchdynamo_orig_callable = callback  # type: ignore[attr-defined]
    return catch_errors


def _optimize_catch_errors(
    compile_fn, hooks: Hooks, backend_ctx_ctor=null_context, export=False, dynamic=False
):
    return OptimizeContext(
        catch_errors_wrapper(compile_fn, hooks),
        backend_ctx_ctor=backend_ctx_ctor,
        first_ctx=True,
        export=export,
        dynamic=dynamic,
    )


def get_compiler_fn(compiler_fn):
    from .debug_utils import wrap_backend_debug

    if hasattr(compiler_fn, "compiler_name"):
        compiler_str = compiler_fn.compiler_name
    elif isinstance(compiler_fn, str):
        compiler_str = compiler_fn
    else:
        compiler_str = None
    compiler_fn = lookup_backend(compiler_fn)
    return wrap_backend_debug(compiler_fn, compiler_str)


class _NullDecorator(contextlib.nullcontext):  # type: ignore[type-arg]
    def __call__(self, fn):
        assert callable(fn)
        return fn


def check_if_dynamo_supported():
    if sys.platform == "win32":
        raise RuntimeError("Windows not yet supported for torch.compile")
    if sys.version_info >= (3, 11):
        raise RuntimeError("Python 3.11+ not yet supported for torch.compile")


def is_dynamo_supported():
    try:
        check_if_dynamo_supported()
        return True
    except Exception:
        return False


def optimize(
    backend="inductor",
    *,
    nopython=False,
    guard_export_fn=None,
    guard_fail_fn=None,
    disable=False,
    dynamic=False,
):
    """
    The main entrypoint of TorchDynamo.  Do graph capture and call
    backend() to optimize extracted graphs.

    Args:
        backend: One of the two things:
            - Either, a function/callable taking a torch.fx.GraphModule and
            example_inputs and returning a python callable that runs the
            graph faster.
            One can also provide additional context for the backend, like
            torch.jit.fuser("fuser2"), by setting the backend_ctx_ctor attribute.
            See AOTAutogradMemoryEfficientFusionWithContext for the usage.
            - Or, a string backend name in `torch._dynamo.list_backends()`
        nopython: If True, graph breaks will be errors and there will
            be a single whole-program graph.
        disable: If True, turn this decorator into a no-op
        dynamic: If True, turn on dynamic shapes support

    Example Usage::

        @torch._dynamo.optimize()
        def toy_example(a, b):
            ...
    """
    check_if_dynamo_supported()
    # Note: The hooks object could be global instead of passed around, *however* that would make
    # for a confusing API usage and plumbing story wherein we nest multiple .optimize calls.
    # There is some prior art around this, w/r/t nesting backend calls are enforced to be the same
    # compiler, however, this feels onerous for callback and hooks, and it feels better to give our users an
    # easier to understand UX at the cost of a little more plumbing on our end.
    hooks = Hooks(guard_export_fn=guard_export_fn, guard_fail_fn=guard_fail_fn)
    torch._C._log_api_usage_once("torch._dynamo.optimize")
    if disable or os.environ.get("TORCHDYNAMO_DISABLE", "") == "1":
        return _NullDecorator()

    backend = get_compiler_fn(backend)

    # Find if backend has any extra context manager
    backend_ctx_ctor = getattr(backend, "backend_ctx_ctor", null_context)

    if nopython:
        return optimize_assert(
            backend,
            dynamic=dynamic,
            hooks=hooks,
        )
    return _optimize_catch_errors(
        convert_frame.convert_frame(backend, hooks=hooks),
        hooks,
        backend_ctx_ctor,
        dynamic=dynamic,
    )


# TODO(voz): Consider making "explain" output alongside a run / part of a run
@patch("torch._dynamo.symbolic_convert.explain", True)
def explain(f, *args, **kwargs):
    # TODO(voz): Do we want a decorator for this?
    from . import reset

    reset()

    out_guards = []
    graphs = []
    ops_per_graph = []
    op_count = 0
    break_reasons = []

    def dynamo_graph_accumulating_compiler(gm: torch.fx.GraphModule, example_inputs):
        nonlocal graphs
        nonlocal op_count
        nonlocal ops_per_graph

        graphs.append(gm)
        ops = []
        for node in gm.graph.nodes:
            if node.op == "call_function":
                ops.append(node.target)

        op_count += len(ops)
        ops_per_graph.append(ops)
        if gm.compile_subgraph_reason is not None:
            break_reasons.append(gm.compile_subgraph_reason)
        return gm.forward

    def guard_export_print(guards):
        nonlocal out_guards
        out_guards.append(guards)

    with patch(f"{__name__}.most_recent_backend", None):
        opt_f = optimize(
            dynamo_graph_accumulating_compiler,
            nopython=False,
            guard_export_fn=guard_export_print,
        )(f)
        # TODO(voz): We may have instances of `f` that mutate inputs, we should track sideffects and reject.
        opt_f(*args, **kwargs)

    graph_count = len(graphs)

    # For the explanation summary, dedupe reasons by the innermost stack frame and dedupe by it.
    deduped_reasons = {}
    for reason in break_reasons:
        innermost_frame = reason.user_stack[-1]
        # __repr__ uniquely identifies a FrameSummary so we can use it for deduping
        deduped_reasons[repr(innermost_frame)] = reason

    formatted_list = ""
    for idx, break_reason in enumerate(deduped_reasons.values()):
        formatted_stack = "".join(traceback.format_list(break_reason.user_stack))
        msg = f"{break_reason.reason}\n{formatted_stack}"
        formatted_list += f"{idx + 1}. {msg} \n"

    explanation = f"Dynamo produced {graph_count} graphs "
    explanation += f"with {graph_count - 1} graph break and {op_count} ops"
    explanation_verbose = explanation
    explanation_verbose += f"\n Break reasons: \n\n{formatted_list}"

    explanation_verbose += compile_times()

    # TODO(voz): Do we want a decorator for this?
    reset()
    return (
        explanation,
        out_guards,
        graphs,
        ops_per_graph,
        break_reasons,
        explanation_verbose,
    )


def export(
    f, *args, aten_graph=False, decomposition_table=None, tracing_mode="real", **kwargs
):
    """
    Export an input function f to a format that can be executed outside of PyTorch using the FX graph.

    Args:
        f (callable): A PyTorch function to be exported.

        *args: Variable length argument list to be passed to the function f.

        aten_graph (bool): If True, exports a graph with ATen operators.
        If False, exports a graph with Python operators. Default is False.

        decomposition_table (dict): A dictionary that maps operators to their decomposition functions.
        Required if aten_graph or tracing_mode is specified. Default is None.

        tracing_mode (str): Specifies the tracing mode. Must be set to "real" if decomposition_table is not specified.
        If decomposition_table is specified, the options are "symbolic" or "fake". Default is "real".

        **kwargs: Arbitrary keyword arguments to be passed to the function f.

    Returns:
        A tuple of (graph, guards)
        Graph: An FX graph representing the execution of the input PyTorch function with the provided arguments and options.
        Guards: The guards we accumulated during tracing f above

    Raises:
        AssertionError: If decomposition_table or tracing_mode is specified without setting aten_graph=True,
        or if graph breaks during tracing in export.

        AssertionError: If Dynamo input and output is not consistent with traced input/output.

    Note - this headerdoc was authored by ChatGPT, with slight modifications by the author.
    """
    check_if_dynamo_supported()
    torch._C._log_api_usage_once("torch._dynamo.export")
    if decomposition_table is not None or tracing_mode != "real":
        assert (
            aten_graph
        ), "Specifying a decomposition_table table or tracing mode is illegal without setting aten_graph=True"
    f = innermost_fn(f)

    graph = None
    out_guards = None
    graph_captured_input = None
    graph_captured_result: Optional[Tuple[torch.Tensor, ...]] = None

    def produce_matching(source_args, candidate_args):
        matched_elements_positions = []
        dict_of_source_args = dict()
        for i in range(0, len(source_args)):
            element_id = id(source_args[i])
            dict_of_source_args[element_id] = i

        for i in range(0, len(candidate_args)):
            arg = candidate_args[i]
            # 1-element tensor arg can be unspec int/float
            if isinstance(arg, torch.Tensor) and torch.numel(arg) == 1:
                if id(arg) in dict_of_source_args:
                    matched_elements_positions.append(dict_of_source_args[id(arg)])
                elif id(arg.item()) in dict_of_source_args:
                    matched_elements_positions.append(
                        dict_of_source_args[id(arg.item())]
                    )
                else:
                    raise AssertionError(
                        "Dynamo input/output is not consistent with traced input/output"
                    )
            else:
                assert (
                    id(arg) in dict_of_source_args
                ), "Dynamo input and output is a strict subset of traced input/output"
                matched_elements_positions.append(dict_of_source_args[id(arg)])

        return matched_elements_positions

    def guard_export_print(guards):
        nonlocal out_guards
        assert out_guards is None, "whole graph export entails exactly one guard export"
        out_guards = guards

    def dynamo_normalization_capturing_compiler(
        gm: torch.fx.GraphModule, example_inputs
    ):
        nonlocal graph
<<<<<<< HEAD
        assert graph is None, "whole graph export entails exactly one graph"
=======

        assert (
            graph is None
        ), "Tried to emit a second graph during export. Tracing through 'f' must produce a single graph."
>>>>>>> bf525577
        graph = gm

        def result_capturing_wrapper(*graph_inputs):
            nonlocal graph_captured_result
            nonlocal graph_captured_input

            graph_captured_input = graph_inputs
            assert graph is not None
            graph_captured_result = graph(*graph_inputs)
            return graph_captured_result

        return result_capturing_wrapper

    flat_args, in_spec = pytree.tree_flatten((args, kwargs))

    remove_from_cache(f)
    with patch(f"{__name__}.most_recent_backend", None), config.patch(
        specialize_int=True
    ):
        opt_f = optimize_assert(
            dynamo_normalization_capturing_compiler,
            hooks=Hooks(guard_export_fn=guard_export_print, guard_fail_fn=None),
            export=True,
            dynamic=(tracing_mode == "symbolic"),
        )(f)
        # TODO(voz): We may have instances of `f` that mutate inputs, we should track sideffects and reject.
        result_traced = opt_f(*args, **kwargs)
    remove_from_cache(f)

    assert (
        graph is not None
    ), "Failed to produce a graph during tracing. Tracing through 'f' must produce a single graph."
    assert out_guards is not None, "Failed to produce guards during tracing"

    matched_input_elements_positions = produce_matching(flat_args, graph_captured_input)

    flat_results_traced, out_spec_traced = pytree.tree_flatten(result_traced)

    assert graph_captured_result is not None
    flat_both = list(graph_captured_result) + flat_args
    matched_output_elements_positions = produce_matching(flat_both, flat_results_traced)

    class ChangeInputOutputSignature(torch.fx.interpreter.Transformer):
        def __init__(
            self,
            m,
        ):
            super().__init__(m)
            arg_len = len(flat_args)
            self.new_args = [
                super(ChangeInputOutputSignature, self).placeholder(f"arg{i}", (), {})
                for i in range(0, arg_len)
            ]
            self.old_args_gen = (
                self.new_args[i] for i in matched_input_elements_positions
            )

        def placeholder(self, target, args, kwargs):
            arg = next(self.old_args_gen)
            if "val" in self.current_node.meta:
                arg.node.meta["val"] = self.current_node.meta["val"]
            if "tensor_dict" in self.current_node.meta:
                arg.node.meta["tensor_dict"] = self.current_node.meta["tensor_dict"]
            return arg

        def output(self, target, args, kwargs):
            dynamo_result_flat = args[0]
            lookup = [*dynamo_result_flat, *self.new_args]
            new_result_flat = [lookup[i] for i in matched_output_elements_positions]
            return super().output(target, (new_result_flat,), {})

        def run_node(self, n):
            self.current_node = n
            r = super().run_node(n)
            if "val" in self.current_node.meta:
                r.node.meta["val"] = self.current_node.meta["val"]
            return r

    if aten_graph:
        # Running graph with interpreter is needed for propagating the stack_trace
        def graph_with_interpreter(*args):
            with torch.fx.traceback.preserve_node_meta():
                return torch.fx.Interpreter(graph).run(*args)

        graph = make_fx(
            graph_with_interpreter,
            decomposition_table=decomposition_table,
            tracing_mode=tracing_mode,
            _allow_non_fake_inputs=True,
        )(*graph_captured_input)

    new_graph = ChangeInputOutputSignature(
        graph,
    ).transform()

    # Make dynamo graph to have same input/output spec as user code
    if isinstance(f, torch.nn.Module):
        inspect_fn = f.forward
    else:
        inspect_fn = f
    arg_names = list(inspect.signature(inspect_fn).parameters.keys())
    if len(arg_names) != len(args):
        # *args mess this up
        input_strs = [f"orig_arg_{i}" for i in range(len(args))] + list(kwargs.keys())
    else:
        input_strs = [arg_names[i] for i in range(len(args))] + list(kwargs.keys())
    new_graph.graph._codegen = _PyTreeCodeGen(
        _PyTreeInfo(
            input_strs,
            in_spec,
            out_spec_traced,
        )
    )

    new_graph.recompile()

    return (new_graph, out_guards)


def assume_constant_result(fn):
    fn._dynamo_marked_constant = True
    return fn


def optimize_assert(backend, *, hooks=Hooks(None, None), export=False, dynamic=False):
    """
    The same as `torch._dynamo.optimize(backend, nopython=True)`
    """
    backend = get_compiler_fn(backend)

    # Find if backend has any extra context manager
    backend_ctx_ctor = getattr(backend, "backend_ctx_ctor", null_context)

    return _optimize_catch_errors(
        convert_frame.convert_frame_assert(backend, export=export),
        hooks,
        backend_ctx_ctor,
        export=export,
        dynamic=dynamic,
    )


def run(fn=None):
    """Don't do any dynamic compiles, just use prior optimizations"""
    if fn is not None:
        fn = innermost_fn(fn)
        assert callable(fn)
        return RunOnlyContext()(fn)
    return RunOnlyContext()


def disable(fn=None):
    """Decorator and context manager to disable TorchDynamo"""
    if fn is not None:
        fn = innermost_fn(fn)
        assert callable(fn)
        return DisableContext()(fn)
    return DisableContext()


def skip(fn=None):
    """
    Skip frames associated with the function code, but still process recursively
    invoked frames
    """
    if fn is None:
        return skip
    fn = innermost_fn(fn)
    assert callable(fn)
    skip_code(fn.__code__)
    fn._torchdynamo_disable = True
    return fn


class TorchPatcher:
    @staticmethod
    @functools.lru_cache(None)
    def patch():
        # Disable TorchDynamo on some torch.* compilers generated frames
        torch.jit.trace = disable(torch.jit.trace)
        torch.jit.trace_module = disable(torch.jit.trace_module)
        torch.jit._get_trace_graph = disable(torch.jit._get_trace_graph)

        # symbolic_trace creates new frames. We disable Dynamo on such frames
        torch.fx._symbolic_trace.Tracer.trace = disable(
            torch.fx._symbolic_trace.Tracer.trace
        )

        torch.onnx.export_to_pretty_string = disable(torch.onnx.export_to_pretty_string)
        torch.distributions.Distribution.set_default_validate_args(False)

        proxy_tensor.dispatch_trace = disable(proxy_tensor.dispatch_trace)

        optimizers = [
            opt
            for opt in torch.optim.__dict__.values()
            if inspect.isclass(opt) and issubclass(opt, torch.optim.Optimizer)
        ]

        # disable dynamo for the wrapper that helps give dynamo hints about entering DDP
        if hasattr(DistributedDataParallel, "_inside_ddp_forward"):
            DistributedDataParallel._inside_ddp_forward = skip(
                DistributedDataParallel._inside_ddp_forward
            )

        from ..optim import adagrad, adam, adamax, adamw, asgd, nadam, sgd

        for opt_mod in adagrad, adam, adamax, adamw, asgd, nadam, sgd:
            multi_tensor_fn_name = f"_multi_tensor_{opt_mod.__name__.split('.')[-1]}"
            if hasattr(opt_mod, multi_tensor_fn_name):
                setattr(
                    opt_mod,
                    multi_tensor_fn_name,
                    disable(getattr(opt_mod, multi_tensor_fn_name)),
                )

        excluded_opts = {torch.optim.SparseAdam, torch.optim.RAdam, torch.optim.LBFGS}
        for opt in optimizers:
            if opt in excluded_opts:
                opt.step = disable(opt.step)

            opt._cuda_graph_capture_health_check = disable(
                opt._cuda_graph_capture_health_check
            )
            opt.zero_grad = disable(opt.zero_grad)

            if hasattr(opt, "_init_group"):
                opt._init_group = disable(opt._init_group)

            # disable any currently set hooks
            # Note: we only want to disable the profiling hook
            # which is the *last* hook applied, we want to keep the no_grad hook
            hooked = getattr(opt.step, "hooked", False)
            if hooked:
                unwrapped_step = getattr(opt.step, "__wrapped__", None)
                if unwrapped_step:
                    opt.step = unwrapped_step

            # disable future hooking
            opt.step.hooked = True

    @staticmethod
    def suppress_torch_distributed_warnings(fn):
        def inner_fn(*args, **kwargs):
            warnings.filterwarnings(
                "ignore", category=UserWarning, module="torch.distributed"
            )
            return fn(*args, **kwargs)

        return inner_fn<|MERGE_RESOLUTION|>--- conflicted
+++ resolved
@@ -644,14 +644,9 @@
         gm: torch.fx.GraphModule, example_inputs
     ):
         nonlocal graph
-<<<<<<< HEAD
-        assert graph is None, "whole graph export entails exactly one graph"
-=======
-
         assert (
             graph is None
         ), "Tried to emit a second graph during export. Tracing through 'f' must produce a single graph."
->>>>>>> bf525577
         graph = gm
 
         def result_capturing_wrapper(*graph_inputs):
