import collections
import dataclasses
import enum
import functools
import inspect
import math
import numbers
import operator
import re
import types
from abc import ABCMeta
from typing import Any, Union

import numpy as np
from functorch.experimental.ops import PyOperator

import torch
from torch.fx.immutable_collections import immutable_list

from .. import config, mutation_guard, replay_record, skipfiles
from ..allowed_functions import is_allowed, is_builtin_callable, is_numpy
from ..exc import unimplemented
from ..guards import GuardBuilder, GuardSource
from ..side_effects import SideEffects
from ..source import (
    AttrSource,
    ConstantSource,
    GetItemSource,
    GlobalSource,
    GlobalWeakRefSource,
    is_constant_source,
    LocalSource,
    RandomValueSource,
    Source,
    TupleIteratorGetItemSource,
)
from ..utils import (
    clone_input,
    fake_tensors_available,
    get_fake_value,
    get_real_value,
    getfile,
    global_key_name,
    is_namedtuple,
    is_numpy_int_type,
    is_typing,
    istensor,
    istype,
    odict_values,
    preserve_rng_state,
    tuple_iterator,
    tuple_iterator_getitem,
    tuple_iterator_len,
    wrap_to_fake_tensor_and_record,
)

from .base import MutableLocal, typestr
from .builtin import BuiltinVariable
from .constant import ConstantVariable, EnumVariable
from .dicts import (
    ConstDictVariable,
    DataClassVariable,
    DefaultDictVariable,
    HFPretrainedConfigVariable,
)
from .functions import UserFunctionVariable
from .lists import (
    ListIteratorVariable,
    ListVariable,
    NamedTupleVariable,
    RangeVariable,
    SizeVariable,
    SliceVariable,
    TupleVariable,
)
from .misc import (
    AutogradFunctionVariable,
    GetAttrVariable,
    InspectSignatureVariable,
    LambdaVariable,
    NumpyVariable,
    PythonModuleVariable,
    SkipFilesVariable,
    TypingVariable,
)
from .nn_module import UnspecializedNNModuleVariable
from .tensor import (
    DynamicShapeVariable,
    TensorVariable,
    TensorWithTFOverrideVariable,
    UnspecializedNumpyVariable,
    UnspecializedPythonVariable,
)
from .torch import (
    tensor_dunder_fns,
    torch_special_class_types,
    TorchPyOperator,
    TorchVariable,
)
from .user_defined import UserDefinedClassVariable, UserDefinedObjectVariable


class _missing:
    pass


@dataclasses.dataclass
class GraphArg:
    source: Source
    example: Any
    is_unspecialized: bool

    def __post_init__(self):
        if isinstance(self.example, torch._subclasses.fake_tensor.FakeTensor):
            raise AssertionError("Fake Tensor observed in TorchDynamo Fx graph inputs")

    def load(self, tx):
        return self.source.reconstruct(tx)

    def get_examples(self):
        return [self.example]

    def __len__(self):
        return 1

    def erase(self):
        self.example = None


class VariableBuilder:
    """Wrap a python value in a VariableTracker() instance"""

    def __init__(
        self,
        tx,
        source: Source,
    ):
        super(VariableBuilder, self).__init__()
        self.tx = tx
        self.source = source
        self.name = source.name()

    def __call__(self, value):
        if value in self.tx.output.side_effects:
            # TODO(jansel): add guard for alias relationship
            return self.tx.output.side_effects[value]
        return self._wrap(value).clone(**self.options())

    @staticmethod
    @functools.lru_cache(None)
    def _common_constants():
        return set(range(17)).union(
            {
                20,
                30,
                40,
                32,
                64,
                96,
                128,
                144,
                240,
                256,
                672,
                1024,
                2048,
                4096,
                0.1,
                0.01,
                0.001,
                0.5,
                0.05,
                800,
                1.873536229133606,
                4.135166556742356,  # Work around for vision_maskrcnn where torch.clamp can't be on different devices
            }
        )

    @staticmethod
    def list_type(value):
        if is_namedtuple(value):
            return functools.partial(NamedTupleVariable, tuple_cls=type(value))
        return {
            tuple: TupleVariable,
            list: ListVariable,
            odict_values: ListVariable,
            torch.nn.ParameterList: ListVariable,
            torch.nn.ModuleList: ListVariable,
        }[type(value)]

    def get_source(self):
        return self.source

    def options(self):
        return {"source": self.get_source()}

    def make_guards(self, *guards):
        source = self.get_source()
        if (
            isinstance(source, ConstantSource)
            or source.guard_source() == GuardSource.CONSTANT
        ):
            return None
        return {source.make_guard(guard) for guard in guards}

    def _wrap(self, value):
        make_guards = self.make_guards
        if istype(value, (torch.SymInt, torch.SymFloat)):
            return self.wrap_sym(value)
        if istensor(value):
            return self.wrap_tensor(value)
        elif istype(value, (tuple, list, odict_values)) or is_namedtuple(value):
            # One can index a tensor with a list/tuple. Therefore, we need to
            # have a stricter match.
            if istype(value, (tuple, list)) and all(
                [isinstance(x, int) or is_numpy_int_type(x) or x is None for x in value]
            ):
                guards = self.make_guards(GuardBuilder.EQUALS_MATCH)
            else:
                guards = self.make_guards(GuardBuilder.LIST_LENGTH)
            output = [
                VariableBuilder(self.tx, GetItemSource(self.get_source(), i))(
                    item
                ).add_guards(guards)
                for i, item in enumerate(value)
            ]
            result = self.list_type(value)(output, guards=guards)
            if istype(value, list):
                return self.tx.output.side_effects.track_list(
                    self.source, value, result
                )
            return result
        elif istype(value, tuple_iterator):
            guards = self.make_guards(GuardBuilder.TUPLE_ITERATOR_LEN)
            output = [
                VariableBuilder(
                    self.tx, TupleIteratorGetItemSource(self.get_source(), i)
                )(tuple_iterator_getitem(value, i)).add_guards(guards)
                for i in range(tuple_iterator_len(value))
            ]
            return ListIteratorVariable(
                output, mutable_local=MutableLocal(), guards=guards
            )
        elif istype(value, range):
            guards = self.make_guards(GuardBuilder.EQUALS_MATCH)
            return RangeVariable(value=value, guards=guards)
        elif istype(
            value, (dict, collections.defaultdict, collections.OrderedDict)
        ) and all(
            map(
                lambda k: ConstantVariable.is_literal(k)
                or self.tensor_can_be_dict_key(k),
                value.keys(),
            )
        ):
            guards = self.make_guards(GuardBuilder.DICT_KEYS)

            # store key variables in global location for reconstruction
            for key in value.keys():
                if self.tensor_can_be_dict_key(key):
                    self.tx.store_dict_key(global_key_name(key), key)

            def index_source(key):
                if self.tensor_can_be_dict_key(key):
                    return GlobalWeakRefSource(global_key_name(key))
                else:
                    return key

            result = dict(
                [
                    (
                        k,
                        VariableBuilder(
                            self.tx, GetItemSource(self.get_source(), index_source(k))
                        )(value[k]).add_guards(guards),
                    )
                    for k in value.keys()
                ]
            )

            if istype(value, collections.defaultdict):
                result = DefaultDictVariable(
                    result, type(value), value.default_factory, guards=guards
                )
            else:
                result = ConstDictVariable(result, type(value), guards=guards)

            return self.tx.output.side_effects.track_dict(self.source, value, result)
        elif isinstance(value, torch.nn.Module):
            if mutation_guard.is_dynamic_nn_module(value):
                # created dynamically, don't specialize on it
                result = UnspecializedNNModuleVariable(
                    value, guards=make_guards(GuardBuilder.TYPE_MATCH)
                )
                if not SideEffects.cls_supports_mutation_side_effects(type(value)):
                    # don't allow STORE_ATTR mutation with custom __setattr__
                    return result
                return self.tx.output.side_effects.track_object_existing(
                    self.source, value, result
                )
            elif getattr(value, "_is_fsdp_managed_module", False) or issubclass(
                value.__class__, torch.nn.parallel.distributed.DistributedDataParallel
            ):
<<<<<<< HEAD
                if getattr(value, "_is_fsdp_managed_module", False):
                    assert getattr(
                        value, "_fsdp_use_orig_params", False
                    ), "Dynamo only supports FSDP with use_orig_params=True"
=======
                # See note [Dynamo treats FSDP wrapped modules as UnspecializedNNModule]
                # in fully_sharded_data_parallel.py for more information
>>>>>>> 4e234541
                return UnspecializedNNModuleVariable(
                    value, guards=make_guards(GuardBuilder.TYPE_MATCH)
                )
            else:
                return self.tx.output.register_attr_or_module(
                    value,
                    self.name,
                    source=self.get_source(),
                    # Guards are added inside register_attr_or_module
                )
        elif ConstantVariable.is_literal(value) or istype(
            value, (torch.Size, torch.device, torch.dtype)
        ):
            if type(value) in (int, float) and not config.specialize_int_float:
                # unspecializing int/float by default, but still
                # specialize for the following conditions
                if (
                    value in self._common_constants()
                    or isinstance(self.source, GlobalSource)
                    or isinstance(self.source, GetItemSource)
                    or (
                        isinstance(self.source, AttrSource)
                        and isinstance(self.source.base, GlobalSource)
                    )
                ):
                    return ConstantVariable(
                        value=value,
                        guards=make_guards(GuardBuilder.CONSTANT_MATCH),
                    )
                else:
                    return self.wrap_unspecialized_primitive(value)
            else:
                return ConstantVariable(
                    value=value,
                    guards=make_guards(GuardBuilder.CONSTANT_MATCH),
                )
        elif isinstance(value, frozenset) and (
            all(is_allowed(x) or ConstantVariable.is_literal(x) for x in value)
        ):
            # For frozenset, we can guard by object ID instead of value
            # equality, this allows us to handle non-literal values
            return ConstantVariable(
                value=value,
                guards=make_guards(GuardBuilder.ID_MATCH),
            )
        elif isinstance(value, enum.Enum):
            return EnumVariable(
                value=value,
                guards=make_guards(GuardBuilder.ID_MATCH),
            )
        elif is_builtin_callable(value):
            return BuiltinVariable(
                value,
                guards=make_guards(GuardBuilder.BUILTIN_MATCH),
            )
        elif is_allowed(value):
            return TorchVariable(
                value,
                guards=make_guards(GuardBuilder.FUNCTION_MATCH),
            )
        elif is_typing(value):
            # typing.List, typing.Mapping, etc.
            return TypingVariable(
                value,
                guards=make_guards(GuardBuilder.ID_MATCH),
            )
        elif value is inspect.signature:
            return LambdaVariable(
                InspectSignatureVariable.create,
                guards=make_guards(GuardBuilder.FUNCTION_MATCH),
            )
        elif value is dataclasses.fields:
            return LambdaVariable(
                _dataclasses_fields_lambda,
                guards=make_guards(GuardBuilder.FUNCTION_MATCH),
            )
        elif is_numpy(value):
            return NumpyVariable(
                value,
                guards=make_guards(
                    GuardBuilder.FUNCTION_MATCH
                    if callable(value)
                    else GuardBuilder.TYPE_MATCH
                ),
            )
        elif value in tensor_dunder_fns:
            return TorchVariable(
                value,
                guards=make_guards(GuardBuilder.FUNCTION_MATCH),
            )
        elif (
            istype(value, (type, types.FunctionType))
            and skipfiles.check(getfile(value), allow_torch=True)
            and not inspect.getattr_static(value, "_torchdynamo_inline", False)
        ):
            return SkipFilesVariable(
                value, guards=make_guards(GuardBuilder.FUNCTION_MATCH)
            )
        elif istype(value, (type, ABCMeta)):
            # TODO(whc) the following seems preferable but breaks some tests, debug
            # elif inspect.isclass(value):
            return UserDefinedClassVariable(
                value, guards=make_guards(GuardBuilder.FUNCTION_MATCH)
            )
        elif value in tensor_dunder_fns:
            return TorchVariable(
                value,
                guards=make_guards(GuardBuilder.FUNCTION_MATCH),
            )
        elif istype(value, types.FunctionType):
            return UserFunctionVariable(
                value,
                guards=make_guards(GuardBuilder.FUNCTION_MATCH),
            )
        elif istype(value, (types.ModuleType, replay_record.DummyModule)):
            return PythonModuleVariable(
                value,
                guards=make_guards(GuardBuilder.PYMODULE_MATCH),
            )
        elif type(value) is torch.autograd.function.FunctionMeta:
            return AutogradFunctionVariable(
                value, guards=make_guards(GuardBuilder.FUNCTION_MATCH)
            )
        elif (
            isinstance(value, types.BuiltinFunctionType)
            and type(getattr(value, "__self__", None))
            is torch.autograd.function.FunctionMeta
            and getattr(value, "__name__", "") == "apply"
            and value == getattr(value.__self__, "apply", None)
        ):
            # handle aliased autograd function `apply` calls
            return GetAttrVariable(
                AutogradFunctionVariable(
                    value.__self__, guards=make_guards(GuardBuilder.FUNCTION_MATCH)
                ),
                "apply",
            )
        elif isinstance(value, (int, float, np.number)):
            return self.wrap_unspecialized_primitive(value)
        elif DataClassVariable.is_matching_object(value):
            return DataClassVariable.wrap(self, value).add_guards(
                make_guards(GuardBuilder.TYPE_MATCH)
            )
        elif HFPretrainedConfigVariable.is_matching_object(value):
            return HFPretrainedConfigVariable(
                value, guards=make_guards(GuardBuilder.TYPE_MATCH)
            )
        elif isinstance(value, slice):
            items = [
                VariableBuilder(self.tx, AttrSource(self.get_source(), k))(
                    getattr(value, k)
                )
                for k in ("start", "stop", "step")
            ]
            return SliceVariable(items, guards=make_guards(GuardBuilder.TYPE_MATCH))
        elif isinstance(value, PyOperator):
            return TorchPyOperator(
                value,
                guards=self.make_guards(
                    GuardBuilder.TYPE_MATCH, GuardBuilder.NAME_MATCH
                ),
            )
        elif type(value).__name__ == "builtin_function_or_method" and isinstance(
            value.__self__, torch_special_class_types
        ):
            return TorchVariable(
                value,
                guards=make_guards(GuardBuilder.FUNCTION_MATCH),
            )
        else:
            result = UserDefinedObjectVariable(
                value,
                guards=self.make_guards(GuardBuilder.TYPE_MATCH),
            )
            if not SideEffects.cls_supports_mutation_side_effects(type(value)):
                # don't allow STORE_ATTR mutation with custom __setattr__
                return result
            return self.tx.output.side_effects.track_object_existing(
                self.source, value, result
            )

    def tensor_can_be_dict_key(self, value):
        # only allow Parameter and another specific Tensor can be used as dict key
        return (
            isinstance(value, torch.nn.Parameter)
            or isinstance(self.source, AttrSource)
            and self.source.member == "state"
            and isinstance(self.source.base, LocalSource)
        )

    def tensor_should_specialize(self):
        return (
            self.source
            and isinstance(self.source, GetItemSource)
            and isinstance(self.source.base, GetItemSource)
            and self.source.base.index == "params"
            and isinstance(self.source.base.base, GetItemSource)
            and isinstance(self.source.base.base.base, AttrSource)
            and self.source.base.base.base.member == "param_groups"
            and isinstance(self.source.base.base.base.base, LocalSource)
            and (
                isinstance(
                    self.tx.f_locals[self.source.base.base.base.base.local_name],
                    torch.optim.Optimizer,
                )
                if self.source.base.base.base.base.local_name in self.tx.f_locals.keys()
                else True
            )
        )

    def wrap_sym(self, value: Union[torch.SymInt, torch.SymFloat]):
        if not is_constant_source(self.get_source()):
            self.tx.output.graphargs.append(GraphArg(self.get_source(), value, False))
        elif is_constant_source(self.get_source()):
            return self.tx.output.register_attr_or_module(
                value,
                re.sub(r"[^a-zA-Z0-9]+", "_", self.name),
                source=None,
                dyn_shape=value
                # shape Guards live their own rich life via shape_env
            )
        return DynamicShapeVariable.create(
            tx=self.tx,
            proxy=self.tx.output.create_graph_input(
                re.sub(r"[^a-zA-Z0-9]+", "_", self.name), type(value)
            ),
            dyn_shape=value
            # shape Guards live their own rich life via shape_env
        )

    def wrap_tensor(self, value: torch.Tensor):
        if self.get_source().guard_source().is_nn_module():
            return self.tx.output.register_attr_or_module(
                value,
                self.name,
                source=self.get_source(),
                # Guards are done inside register_attr_or_module
                # guards=self.make_guards(GuardBuilder.TENSOR_MATCH),
            )
        else:
            if not is_constant_source(self.get_source()):
                self.tx.output.graphargs.append(
                    GraphArg(self.get_source(), value, False)
                )
            # Disable __torch_function__ to prevent cloning of `value` to hit
            # us
            with torch._C.DisableTorchFunction():
                if is_constant_source(self.get_source()):
                    return self.tx.output.register_attr_or_module(
                        value,
                        re.sub(r"[^a-zA-Z0-9]+", "_", self.name),
                        source=None,
                        # Guards are added inside register_attr_or_module
                    )
                tensor_variable = wrap_fx_proxy(
                    tx=self.tx,
                    proxy=self.tx.output.create_graph_input(
                        re.sub(r"[^a-zA-Z0-9]+", "_", self.name), type(value)
                    ),
                    example_value=value,
                    guards=self.make_guards(GuardBuilder.TENSOR_MATCH),
                    should_specialize=self.tensor_should_specialize(),
                )
            if torch.overrides.has_torch_function_unary(value):
                subclass_torch_function__func = value.__torch_function__.__func__
                subclass_type = type(value)
                return TensorWithTFOverrideVariable(
                    tensor_variable,
                    self.get_source(),
                    subclass_torch_function__func,
                    subclass_type,
                )
            return tensor_variable

    def wrap_unspecialized_primitive(self, value):
        if self.name in self.tx.output.unspec_variable_map:
            return self.tx.output.unspec_variable_map[self.name]
        else:
            wrapped_value = torch.tensor(value)
            if not is_constant_source(self.get_source()):
                self.tx.output.graphargs.append(
                    GraphArg(self.get_source(), wrapped_value, True)
                )
            if not isinstance(self.get_source(), RandomValueSource):
                guards = {self.get_source().make_guard(GuardBuilder.TYPE_MATCH, True)}
                options = {"guards": guards}
            else:
                options = {}
            options.update({"source": self.get_source()})
            options.update({"raw_value": value})

            proxy = self.tx.output.create_graph_input(
                re.sub(r"[^a-zA-Z0-9]+", "_", self.name), type(wrapped_value)
            )

            if isinstance(value, np.number):
                unspec_var = wrap_fx_proxy_cls(
                    UnspecializedNumpyVariable,
                    tx=self.tx,
                    proxy=proxy,
                    example_value=wrapped_value,
                    **options,
                )
            else:
                unspec_var = wrap_fx_proxy_cls(
                    UnspecializedPythonVariable,
                    tx=self.tx,
                    proxy=proxy,
                    example_value=wrapped_value,
                    **options,
                )
            self.tx.output.unspec_variable_map[self.name] = unspec_var
            return unspec_var


def _dataclasses_fields_lambda(obj):
    if isinstance(obj, UserDefinedObjectVariable):
        value = obj.value
    elif isinstance(obj, DataClassVariable):
        value = obj.user_cls
    else:
        unimplemented(f"Dataclass fields handling fails for type {obj}")
    items = []
    for field in dataclasses.fields(value):
        source = None
        if obj.source:
            source = GetItemSource(
                AttrSource(obj.source, "__dataclass_fields__"), field.name
            )
        items.append(UserDefinedObjectVariable(field, source=source).add_options(obj))
    return TupleVariable(items).add_options(obj)


def wrap_fx_proxy(tx, proxy, example_value=None, **options):
    return wrap_fx_proxy_cls(
        target_cls=TensorVariable,
        tx=tx,
        proxy=proxy,
        example_value=example_value,
        **options,
    )


# Note: Unfortunate split due to some gross classes existing that subclass TensorVariable
# Should be compositional instead
def wrap_fx_proxy_cls(target_cls, tx, proxy, example_value=None, **options):
    if "guards" in options and options["guards"] is not None:
        tx.output.guards.update(options["guards"])

    assert "example_value" not in proxy.node.meta
    if not config.dynamic_propagation:
        if isinstance(example_value, torch.Tensor):
            options.update(target_cls.specialize(example_value))
        return target_cls(proxy, **options)

    use_fake_tensors = fake_tensors_available and config.fake_tensor_propagation

    initial_example_value = example_value

    def _clone_input(value):
        if isinstance(value, torch.Tensor):
            use_fake_tensors = fake_tensors_available and config.fake_tensor_propagation
            # tensor subclasses will not be converted to FakeTensors and need to be cloned
            if not use_fake_tensors or not isinstance(
                value, torch._subclasses.fake_tensor.FakeTensor
            ):
                # NB: ensure strides are preserved
                value = clone_input(value)

        return value

    with preserve_rng_state():
        if example_value is None:
            if use_fake_tensors:
                example_value = get_fake_value(proxy.node, tx)
            else:
                example_value = get_real_value(proxy.node, tx.output)

        else:
            proxy.tracer.real_value_cache[proxy.node] = _clone_input(example_value)
            if use_fake_tensors:
                fake_wrapper = functools.partial(wrap_to_fake_tensor_and_record, tx=tx)
                example_value = fake_wrapper(example_value)

    if isinstance(example_value, torch.Tensor):
        is_parameter = isinstance(example_value, torch.nn.Parameter)
        should_specialize = options.pop("should_specialize", False)
        if is_parameter or should_specialize:
            specialized_value = initial_example_value
        else:
            specialized_value = None

        example_value = _clone_input(example_value)
        proxy.node.meta["example_value"] = example_value
        specialized_props = target_cls.specialize(example_value)
        if use_fake_tensors and isinstance(
            example_value, torch._subclasses.fake_tensor.FakeTensor
        ):
            specialized_props["class_type"] = (
                torch.nn.Parameter if is_parameter else torch.Tensor
            )

        specialized_props["specialized_value"] = specialized_value

        options.update(specialized_props)
        return target_cls(proxy, **options)
    elif (
        hasattr(proxy.node.target, "__name__")
        and proxy.node.target.__name__ == "set_state"
        and isinstance(proxy.node.target.__self__, torch._C.Generator)
        or proxy.node.target == torch.random.set_rng_state
    ):
        from . import TorchVariable

        return TorchVariable(proxy.node.target)
    elif (
        proxy.node.target == torch._C._DisableFuncTorch
        or proxy.node.target == torch.cuda._is_in_bad_fork
    ):
        from . import UserDefinedObjectVariable

        return UserDefinedObjectVariable(example_value)
    elif istype(example_value, (int, bool, float)) and config.dynamic_shapes:
        proxy.node.meta["example_value"] = example_value
        return DynamicShapeVariable.create(tx, proxy, example_value, **options)
    elif istype(example_value, torch.Size) and config.dynamic_shapes:
        proxy.node.meta["example_value"] = example_value
        sizes = []
        for i, v in enumerate(example_value):
            proxy_i = proxy[i]
            sizes.append(DynamicShapeVariable.create(tx, proxy_i, v, **options))
        return SizeVariable(sizes, proxy, **options)
    elif istype(example_value, int) and proxy.node.target in (
        torch.seed,
        operator.mod,
        # some mac builds are missing torch.distributed.get_rank()
        getattr(torch.distributed, "get_rank", _missing),
        getattr(torch.distributed, "get_world_size", _missing),
    ):
        if config.dynamic_shapes:
            proxy.node.meta["example_value"] = example_value
            return DynamicShapeVariable.create(tx, proxy, example_value, **options)
        else:
            return ConstantVariable(example_value, **options)
    elif istype(example_value, torch.Size) and all(
        [isinstance(x, int) for x in example_value]
    ):
        sizes = [ConstantVariable(x) for x in example_value]
        return SizeVariable(sizes, **options)
    elif isinstance(example_value, (tuple, list)):
        unpacked = []
        for i, val in enumerate(example_value):
            if val is None:
                # nn.MultiheadAttention() can return None, see issue #175
                unpacked.append(
                    ConstantVariable(None, **options),
                )
            else:
                unpacked.append(
                    wrap_fx_proxy(
                        tx,
                        proxy.tracer.create_proxy(
                            "call_function", operator.getitem, (proxy, i), {}
                        ),
                        example_value=val,
                        **options,
                    )
                )
        if istype(example_value, tuple):
            return TupleVariable(unpacked, **options)
        elif istype(example_value, (list, immutable_list)):
            return ListVariable(unpacked, mutable_local=MutableLocal(), **options)
        else:
            assert (
                example_value.__class__.__module__ == "torch.return_types"
                or hasattr(example_value, "_fields")
            ), ("namedtuple?")
            return NamedTupleVariable(unpacked, example_value.__class__, **options)
    elif example_value is None or proxy.node.target is torch.manual_seed:
        return ConstantVariable(None, **options)
    elif (
        isinstance(example_value, int)
        and proxy.node.target is torch._utils._element_size
    ):
        proxy.node.meta["example_value"] = example_value
        return ConstantVariable(example_value, **options)
    elif (
        isinstance(example_value, numbers.Number)
        and (proxy.node.target == "item" or proxy.node.target in {math.sqrt, math.pow})
        and config.capture_scalar_outputs
    ):
        if use_fake_tensors:
            # item raw value should not be accessed
            return wrap_fx_proxy_cls(
                FakeItemVariable,
                tx=tx,
                proxy=proxy,
                example_value=torch.tensor(example_value),
                **options,
            )
        else:
            return wrap_fx_proxy_cls(
                UnspecializedPythonVariable,
                tx=tx,
                proxy=proxy,
                example_value=torch.tensor(example_value),
                raw_value=None if use_fake_tensors else example_value,
                need_unwrap=False,
                **options,
            )
    elif isinstance(example_value, (torch.SymInt, torch.SymFloat)):
        proxy.node.meta["example_value"] = example_value
        return DynamicShapeVariable(proxy, example_value, **options)
    else:
        raise AssertionError(
            "torch.* op returned non-Tensor "
            + f"{typestr(example_value)} {proxy.node.op} {proxy.node.target}"
        )<|MERGE_RESOLUTION|>--- conflicted
+++ resolved
@@ -301,15 +301,15 @@
             elif getattr(value, "_is_fsdp_managed_module", False) or issubclass(
                 value.__class__, torch.nn.parallel.distributed.DistributedDataParallel
             ):
-<<<<<<< HEAD
                 if getattr(value, "_is_fsdp_managed_module", False):
+                    # Note: we can't do this assert inside FSDP constructor,
+                    # since we don't know yet whether dynamo will be used
                     assert getattr(
                         value, "_fsdp_use_orig_params", False
                     ), "Dynamo only supports FSDP with use_orig_params=True"
-=======
+
                 # See note [Dynamo treats FSDP wrapped modules as UnspecializedNNModule]
                 # in fully_sharded_data_parallel.py for more information
->>>>>>> 4e234541
                 return UnspecializedNNModuleVariable(
                     value, guards=make_guards(GuardBuilder.TYPE_MATCH)
                 )
