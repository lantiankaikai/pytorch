--- conflicted
+++ resolved
@@ -78,11 +78,6 @@
 Tensors backed by views add one more indirection to the IR.
 TensorBox -> View -> StorageBox -> Buffer
 In these cases, the underlying StorageBox/Buffer will be shared with the pre-view TensorBox.
-<<<<<<< HEAD
-=======
-
-For metadata mutation (e.g. as_strided_) we swing the TensorBox pointer.
->>>>>>> e116ca93
 """
 
 
@@ -4279,7 +4274,7 @@
     def codegen(self, wrapper):
         wrapper.add_import_once("import torch.distributed as dist")
         wrapper.add_import_once(
-            "from torch.distributed.traceable_collectives import _str_to_reduce_op"
+            "from torch.distributed._functional_collectives import _str_to_reduce_op"
         )
         wrapper.add_import_once(
             "from torch.distributed.distributed_c10d import _find_or_create_pg_by_ranks_and_tag"
@@ -4292,7 +4287,7 @@
 
         # TODO: avoid more than one ref of the same pg (even though they are cached inside the api)
         wrapper.writeline(
-            f"{output_name}_pg = _find_or_create_pg_by_ranks_and_tag('{tag}', {ranks})"
+            f"{output_name}_pg = _find_or_create_pg_by_ranks_and_tag('{tag}', {ranks}, {group_size})"
         )
 
         # We must copy our input buffer sometimes, but the scheduler will help us find opportunities
