import collections
import contextlib
import dataclasses
import functools
import itertools
import logging
import math
import operator
from typing import Dict, List, Set

import sympy

import torch

from ..._dynamo import config as dynamo_config
from .. import config, ir, scheduler
from ..ir import ReductionHint
from ..optimize_indexing import indexing_dtype_strength_reduction
from ..utils import (
    get_fused_kernel_name,
    instance_descriptor,
    sympy_product,
    sympy_subs,
    sympy_symbol,
)
from ..virtualized import ops, V

from .common import (
    CSEVariable,
    DeferredLine,
    free_symbol_startswith,
    IndentedBuffer,
    index_prevent_reordering,
    Kernel,
    OpOverrides,
    PythonPrinter,
    SizeArg,
    TensorArg,
)

log = logging.getLogger(__name__)


def signature_of(arg):
    from triton.runtime.jit import JITFunction

    if isinstance(arg, TensorArg):
        tye = JITFunction._type_of(arg.dtype)
        if V.graph.is_unspec_arg(arg.buffer):
            # had unwrapped 0d tensor as scalar
            new_tye = tye.lstrip("*")
            if new_tye in ["fp16", "bf16"]:
                return "fp32"
            else:
                return new_tye
        else:
            return tye
    if isinstance(arg, SizeArg):
        return JITFunction._key_of(V.graph.sizevars.size_hint(arg.expr))
    raise NotImplementedError(f"unhandled {type(arg)}: {arg}")


def config_of(args):
    from ..compile_fx import ALIGNMENT

    def is_aligned(x):
        if isinstance(x, TensorArg):
            return x.buffer not in V.graph.unaligned_buffers
        if isinstance(x, SizeArg):
            return V.graph.sizevars.maybe_guard_multiple_of(x.expr, ALIGNMENT)
        raise NotImplementedError(f"unhandled {type(x)}: {x}")

    divisible_by_16 = [i for i, arg in enumerate(args) if is_aligned(arg)]
    return instance_descriptor(tuple(divisible_by_16), ())


class TritonPrinter(PythonPrinter):
    def _print_floor(self, expr):
        assert len(expr.args) == 1
        return f"tl.libdevice.floor({self.paren(self._print(expr.args[0]))})"


texpr = TritonPrinter().doprint
pexpr = PythonPrinter().doprint


def triton_compute_type(dtype):
    triton_type_name = str(dtype).split(".")[-1]
    if triton_type_name == "bool":
        triton_type_name = "int1"
    if triton_type_name in ("float16", "bfloat16"):
        # float16 math is done in float32 inside the kernel
        triton_type_name = "float32"
    return f"tl.{triton_type_name}"


def triton_constant(value):
    if value == float("inf"):
        return 'float("inf")'
    elif value == float("-inf"):
        return 'float("-inf")'
    elif math.isnan(value):
        return 'float("nan")'
    return repr(value)


class TritonCSEVariable(CSEVariable):
    def __init__(self, name):
        super().__init__(name)
        # We'll use this to track which masks the variable needs when used for indirect indexing
        self.mask_vars: Set[str] = set()

    def update_on_args(self, name, args, kwargs):
        # When making a variable that is going to be used in indirect indexing
        # if a where clause is used it should mean that the result is always a
        # valid index, so you shouldn't include any of the dependent variables
        # in the resulting load mask
        if name == "where":
            return
        for arg in args:
            if isinstance(arg, TritonCSEVariable):
                self.mask_vars.update(arg.mask_vars)


class TritonOverrides(OpOverrides):
    """Map element-wise ops to Triton"""

    @staticmethod
    def to_dtype(x, dtype: torch.dtype):
        if dtype == torch.bool:
            return f"({x} != 0)"
        return f"{x}.to({triton_compute_type(dtype)})"

    @staticmethod
    def constant(value, dtype):
        type_ = torch._prims_common.dtype_to_type(dtype)
        return triton_constant(type_(value))

    @staticmethod
    def abs(x):
        return f"tl.abs({x})"

    @staticmethod
    def libdevice_abs(x):
        return f"tl.libdevice.abs({x})"

    @staticmethod
    def exp(x):
        return f"tl.exp({x})"

    @staticmethod
    def libdevice_exp(x):
        return f"tl.libdevice.exp({x})"

    @staticmethod
    def exp2(x):
        return f"tl.libdevice.exp2({x})"

    @staticmethod
    def expm1(x):
        return f"tl.libdevice.expm1({x})"

    @staticmethod
    def sqrt(x):
        return f"tl.sqrt({x})"

    @staticmethod
    def libdevice_sqrt(x):
        return f"tl.libdevice.sqrt({x})"

    @staticmethod
    def relu(x):
        return ops.maximum("0", x)

    @staticmethod
    def minimum(a, b):
        return f"tl.where({a} != {a}, {a}, tl.where({a} < {b}, {a}, {b}))"

    @staticmethod
    def maximum(a, b):
        return f"tl.where({a} != {a}, {a}, tl.where({a} > {b}, {a}, {b}))"

    @staticmethod
    def where(a, b, c):
        return f"tl.where({a}, {b}, {c})"

    @staticmethod
    def cos(x):
        return f"tl.cos({x})"

    @staticmethod
    def libdevice_cos(x):
        return f"tl.libdevice.cos({x})"

    @staticmethod
    def sin(x):
        return f"tl.sin({x})"

    @staticmethod
    def libdevice_sin(x):
        return f"tl.libdevice.sin({x})"

    @staticmethod
    def index_expr(expr, dtype):
        return V.kernel.indexing(expr)[0]

    @staticmethod
    def masked(mask, body, other):
        with V.kernel.mask_loads(mask) as new_mask:
            result = body()
        return ops.where(new_mask, result, triton_constant(other))

    @staticmethod
    def lgamma(x):
        return f"tl.libdevice.lgamma({x})"

    @staticmethod
    def erf(x):
        return f"tl.libdevice.erf({x})"

    @staticmethod
    def logical_and(a, b):
        return f"{a} & {b}"

    @staticmethod
    def logical_or(a, b):
        return f"{a} | {b}"

    @staticmethod
    def rand(seed, offset, _):  # _ here to keep the contract identical to CPU rand op
        return f"tl.rand({seed}, {offset})"

    @staticmethod
    def randn(seed, offset, _):  # _ here to keep the contract identical to CPU randn op
        return f"tl.randn({seed}, {offset})"

    @staticmethod
    def rsqrt(x):
        return f"tl.libdevice.rsqrt({x})"

    @staticmethod
    def log1p(x):
        return f"tl.libdevice.log1p({x})"

    @staticmethod
    def tan(x):
        return f"tl.libdevice.tan({x})"

    @staticmethod
    def tanh(x):
        return f"tl.libdevice.tanh({x})"

    @staticmethod
    def sigmoid(x):
        return f"tl.sigmoid({x})"

    @staticmethod
    def libdevice_sigmoid(x):
        return f"1/(1 + tl.libdevice.exp(-({x})))"

    @staticmethod
    def signbit(x):
        # XX: This is wrong for the value -0.0 in floating point
        return f"tl.libdevice.signbit({x}) if ({x}).dtype is tl.float32 else {x} < 0"

    @staticmethod
    def fmod(a, b):
        return f"tl.libdevice.fmod({a}, {b})"

    @staticmethod
    def pow(a, b):
        return f"tl.libdevice.pow({a}, {b})"

    @staticmethod
    def log(x):
        return f"tl.log({x})"

    @staticmethod
    def libdevice_log(x):
        return f"tl.libdevice.log({x})"

    @staticmethod
    def isinf(x):
        return f"tl.libdevice.isinf({x})"

    @staticmethod
    def isnan(x):
        return f"tl.libdevice.isnan({x})"

    @staticmethod
    def round(x):
        return f"tl.libdevice.nearbyint({x})"

    @staticmethod
    def floor(x):
        return f"tl.libdevice.floor({x})"

    @staticmethod
    def floordiv(a, b):
        # See the comment in lowering.div_mode. a and b are integer type.
        # Similar to div_floor_kernel_cuda in pytorch core.
        # Notice that // in triton behaves as truncdiv instead of floordiv
        quot = f"{a} // {b}"
        rem = f"{a} % {b}"
        return f"tl.where(({a} < 0) != ({b} < 0), tl.where({rem} != 0, {quot} - 1, {quot}), {quot})"

    @staticmethod
    def trunc(x):
        return f"tl.libdevice.trunc({x})"

    @staticmethod
    def truncdiv(a, b):
        # See the comment in lowering.div_mode. a and b are integer type.
        # Notice that // in triton behaves as truncdiv instead of floordiv
        return f"{a} // {b}"

    @staticmethod
    def ceil(x):
        return f"tl.libdevice.ceil({x})"


@dataclasses.dataclass
class IterationRanges:
    """
    Each range tree represents multiple sets of iteration indexing
    in a single tiled dimension in the output kernel.

    If you have two loops ranges one (4, 3, 2) and another (4, 6),
    then the range tree will be:
            4 (i0)
        3 (i1)  6 (i3)
        2 (i2)
    Where i0 is shared between both loops, but then the split into
    different indexing vars.  All loop ranges must iterate over
    the same number of elements.
    """

    def __init__(
        self,
        name: str,
        var_list: List[sympy.Symbol],
        var_ranges: Dict[sympy.Symbol, sympy.Expr],
        numel: sympy.Expr,
        prefix: str,
        *,
        kernel: "Kernel",
        divisor=sympy.Integer(1),
        length=sympy.Integer(1),
    ):
        super().__init__()
        self.name = name
        self.var_list = var_list
        self.var_ranges = var_ranges
        self.numel = numel
        self.prefix = prefix
        self.divisor = divisor
        self.length = length
        self.kernel = kernel

    def is_loop(self):
        return self.prefix == "r" and not self.kernel.persistent_reduction


class IterationRangesRoot(IterationRanges):
    def __init__(
        self,
        name: str,
        numel: sympy.Expr,
        prefix: str,
        index: int,
        kernel: "Kernel",
        pid_cache=None,
    ):
        if pid_cache is None:
            pid_cache = {}
        super().__init__(
            name=name,
            var_list=[],
            var_ranges={},
            numel=numel,
            prefix=prefix,
            kernel=kernel,
        )
        self.index = index
        # Store all the nodes in one flat list
        self.nodes: Dict[sympy.Expr, IterationRangesEntry] = {}
        # This is for re-ordering program ID in triton mm template
        # pid_cache["tl.program_id(0)"] = pid_m
        self.pid_cache: Dict[str, str] = pid_cache

    def cache_clear(self):
        for node in self.nodes.values():
            node.cache_clear()

    def lookup(self, divisor, length):
        """
        Lookup a given RangeTreeEntry, creating it if needed
        """
        if V.graph.sizevars.maybe_guard_equals(divisor * length, self.numel):
            expr = ir.FloorDiv(sympy_symbol(f"{self.prefix}index"), divisor)
        else:
            expr = ir.ModularIndexing(
                sympy_symbol(f"{self.prefix}index"), divisor, length
            )

        if expr not in self.nodes:
            node = IterationRangesEntry(
                f"{self.prefix}{next(V.kernel.iter_vars_count)}",
                divisor,
                length,
                expr,
                self,
            )
            V.kernel.range_tree_nodes[node.symbol()] = node
            self.var_list.append(node.symbol())
            self.var_ranges[node.symbol()] = length
            self.nodes[expr] = node
        return self.nodes[expr]

    def construct_entries(self, lengths: List[sympy.Expr]):
        divisor = sympy.Integer(1)
        itervars = []
        for length in reversed(lengths):
            itervars.append(self.lookup(divisor, length))
            divisor = divisor * length
        return list(reversed(itervars))

    def construct(self, lengths: List[sympy.Expr]):
        return [e.symbol() for e in self.construct_entries(lengths)]

    def vars_and_sizes(self, index: sympy.Expr):
        """Figure out vars from this tree used in index"""
        nodes = [V.kernel.range_tree_nodes.get(s) for s in index.free_symbols]
        nodes = [n for n in nodes if n and n.prefix == self.prefix]
        nodes.sort(key=lambda x: V.graph.sizevars.size_hint(x.divisor))
        divisor = sympy.Integer(1)
        index_vars = []
        sizes = []

        def add(node):
            nonlocal divisor
            index_vars.append(node.symbol())
            sizes.append(node.length)
            divisor = divisor * node.length

        for node in nodes:
            if not V.graph.sizevars.maybe_guard_equals(node.divisor, divisor):
                # fill in unused index var
                add(self.lookup(divisor, ir.FloorDiv(node.divisor, divisor)))
                divisor = node.divisor
            add(node)
        if not V.graph.sizevars.maybe_guard_equals(self.numel, divisor):
            # fill in unused index var
            add(self.lookup(divisor, ir.FloorDiv(self.numel, divisor)))

        return list(reversed(index_vars)), list(reversed(sizes))

    def ranges_code(self):
        size = self.kernel.indexing_size_str(self.index, self.prefix)
        return f"tl.arange(0, {self.prefix.upper()}BLOCK){size}"

    def pid_cache_lookup(self, key):
        if key in self.pid_cache:
            return self.pid_cache[key]
        return key

    def codegen_header(self, code):
        x = self.prefix
        if self.is_loop():
            code.writeline(f"{self.name} = {x}offset + {x}base")
        elif x == "r" and self.kernel.persistent_reduction:
            # no need to "roffset = "
            code.writeline(
                f"{self.name} = {self.ranges_code()}",
            )
        else:
            pid = self.pid_cache_lookup(f"tl.program_id({self.index})")
            code.writelines(
                [
                    f"{x}offset = {pid} * {x.upper()}BLOCK",
                    f"{self.name} = {x}offset + {self.ranges_code()}",
                ]
            )
        code.writeline(f"{x}mask = {self.name} < {x}numel")


class IterationRangesEntry(IterationRanges):
    def __init__(
        self,
        name: str,
        divisor: sympy.Expr,
        length: sympy.Expr,
        expr: sympy.Expr,
        parent: IterationRanges,
    ):
        super().__init__(
            name=name,
            numel=parent.numel / length,
            var_list=parent.var_list,
            var_ranges=parent.var_ranges,
            prefix=parent.prefix,
            divisor=divisor,
            length=length,
            kernel=parent.kernel,
        )
        self.parent = parent
        self.codegen = functools.lru_cache(None)(self._codegen)
        self.expr = expr

    def set_name(self, name):
        self.codegen = lambda: name
        self.codegen.cache_clear = lambda: None
        self.name = name

    def cache_clear(self):
        self.codegen.cache_clear()

    def writeline(self, line):
        if self.is_loop():
            V.kernel.indexing_code.writeline(line)
        else:
            # lift non-reduction stores outside loop
            V.kernel.body.writeline(line)

    def _codegen(self):
        self.writeline(f"{self.name} = " + texpr(V.kernel.rename_indexing(self.expr)))
        return self.name

    def precomputed_args(self):
        # for dynamic shapes, find parts of indexing expressions that have to be precomputed
        precomputed_args = []
        if isinstance(self.expr, sympy.Symbol):
            return precomputed_args
        assert isinstance(self.expr, (ir.FloorDiv, ir.ModularIndexing)), type(self.expr)
        for arg in self.expr.args[1:]:
            if not isinstance(arg, (sympy.Integer, sympy.Symbol)):
                symbols = arg.free_symbols
                if len(symbols) > 0 and all(s.name.startswith("s") for s in symbols):
                    precomputed_args.append(arg)
        return precomputed_args

    def symbol(self):
        return sympy_symbol(self.name)

    def __hash__(self):
        return hash(self.name)

    def __eq__(self, other):
        return self.name == other.name


class TritonKernel(Kernel):
    overrides = TritonOverrides
    sexpr = pexpr

    def __init__(
        self,
        *groups,
        mutations=None,
        pid_cache=None,
        reduction_hint=ReductionHint.DEFAULT,
    ):
        if pid_cache is None:
            pid_cache = {}
        super().__init__()
        self.numels = [V.graph.sizevars.simplify(s) for s in groups]
        self.mutations = mutations
        self.range_trees = []
        self.range_tree_nodes = {}
        self.iter_vars_count = itertools.count()
        self.inside_reduction = self.numels[-1] != 1
        self._load_mask = None
        self.body = IndentedBuffer()
        self.indexing_code = IndentedBuffer()
        self.suffix = IndentedBuffer()
        self.outside_loop_vars = set()
        self.reduction_hint = reduction_hint
        self.persistent_reduction = self.should_use_persistent_reduction()
        self.initialize_range_tree(pid_cache)

        # define this in a closure to make cache local to object
        @functools.lru_cache(None)
        def simplify_indexing(index: sympy.Expr):
            index = V.graph.sizevars.simplify_with_ranges(index, self.var_ranges())
            for tree in self.range_trees:
                index = self.combine_contiguous_dims(index, tree)
            return index

        self.simplify_indexing = simplify_indexing

    def should_use_persistent_reduction(self):
        """
        Heuristic to set self.persistent_reduction and add guards
        if needed.
        """
        if not (self.inside_reduction and config.triton.persistent_reductions):
            return False
        threshold = {
            ReductionHint.INNER: 1024,
        }.get(self.reduction_hint, 64)
        hint = V.graph.sizevars.size_hint(self.numels[-1])
        if hint > threshold:
            return False

        from triton import next_power_of_2

        # will need to recompile if we cross a larger power of 2 boundary
        V.graph.sizevars.guard_leq(self.numels[-1], next_power_of_2(hint))
        return True

    def initialize_range_tree(self, pid_cache):
        names = ["xindex", "yindex", "zindex"][: len(self.numels) - 1] + ["rindex"]
        for i in range(len(self.numels)):
            self.range_trees.append(
                IterationRangesRoot(
                    names[i], self.numels[i], names[i][0], i, self, pid_cache
                )
            )
        for tree in self.range_trees:
            # reduction indexing goes inside a loop
            if not tree.is_loop():
                tree.codegen_header(self.body)
        if self.inside_reduction and self.range_trees[-1].is_loop():
            # workaround for this issue:
            # https://gist.github.com/jansel/6527126f781559095c5531f98a4235a7
            self.body.writeline(f"rbase = {self.range_trees[-1].ranges_code()}")

    def disable_reduction(self):
        @contextlib.contextmanager
        def ctx():
            if self.numels[-1] == 1:
                assert not self.inside_reduction
                yield
                return
            if not self.persistent_reduction:
                # calling codegen_body() will flush all the pending buffers
                # and write out a reduction loop
                self.codegen_body()
            self.inside_reduction = False
            yield
            if not self.persistent_reduction:
                # flush out any code before opening the next loop
                self.codegen_body()
            self.inside_reduction = True

        return ctx()

    def set_ranges(self, *lengths):
        assert len(lengths) == len(self.range_trees)
        return [
            ranges.construct(length)
            for length, ranges in zip(lengths, self.range_trees)
        ]

    @staticmethod
    def _split_iteration_ranges(
        groups: List[sympy.Expr], lengths: List[List[sympy.Expr]]
    ):
        sv = V.graph.sizevars
        new_ranges = [[] for _ in groups]
        remaining = [sv.simplify(g) for g in groups]
        var_count = itertools.count()

        def add_range(i, expr):
            expr = sv.simplify(expr)
            if not sv.maybe_guard_multiple_of(remaining[i], expr):
                raise CantSplit()
            # guard on the last item out
            sv.maybe_guard_equals(remaining[i], expr)
            remaining[i] = ir.FloorDiv(remaining[i], expr)
            new_ranges[i].append(expr)
            return next(var_count)

        def make_combined(size, idx1, idx2):
            def getter(flat_vars):
                return size * flat_vars[idx1] + flat_vars[idx2]

            return getter

        return_getters_groups = []
        current_group = 0
        for length_group in lengths:
            return_getters = []
            for size in length_group:
                if sv.maybe_guard_equals(size, 1):
                    return_getters.append(lambda _: sympy.Integer(0))
                    continue

                while (
                    current_group < len(remaining)
                    and sv.size_hint(remaining[current_group]) == 1
                ):
                    # scroll to next group with remaining elements
                    current_group += 1

                if sv.size_hint(size) > sv.size_hint(remaining[current_group]):
                    # need to break size in two
                    if not sv.maybe_guard_multiple_of(size, remaining[current_group]):
                        raise CantSplit()
                    size1 = remaining[current_group]
                    size2 = ir.FloorDiv(size, remaining[current_group])
                    return_getters.append(
                        make_combined(
                            size2,
                            add_range(current_group, size1),
                            add_range(current_group + 1, size2),
                        )
                    )
                else:
                    return_getters.append(
                        operator.itemgetter(add_range(current_group, size))
                    )
            return_getters_groups.append(return_getters)

        assert all(
            V.graph.sizevars.size_hint(s) == 1 for s in remaining
        ), f"failed to set ranges {remaining} {lengths}"

        return new_ranges, return_getters_groups

    @classmethod
    def is_compatible(cls, groups: List[sympy.Expr], lengths: List[List[sympy.Expr]]):
        try:
            cls._split_iteration_ranges(groups, lengths)
            return True
        except CantSplit:
            return False

    def split_and_set_ranges(self, lengths: List[List[sympy.Expr]]):
        """
        We may want to fuse `for i0 in s0*s1` into a tiled kernel with groups (s0, s1).

        To do this we need to split up the iteration space of i0 into something like:
            for i1 in s0:
              for i2 in s1:
                i0 = i1*s1 + i2
                ....

        This function matches and resplits lengths to the groups of
        this kernel to enable tiled + non-tiled fusions.
        """
        groups = [rt.numel for rt in self.range_trees]
        if not self.inside_reduction:
            groups[-1] = sympy.Integer(1)

        if len(lengths) == len(self.range_trees) and all(
            V.graph.sizevars.simplify(sympy_product(x) - g) == 0
            for x, g in zip(lengths, groups)
        ):
            return self.set_ranges(*lengths)

        new_ranges, return_getters_groups = self._split_iteration_ranges(
            groups, lengths
        )
        itervars = list(itertools.chain(*self.set_ranges(*new_ranges)))
        return [[fn(itervars) for fn in fns] for fns in return_getters_groups]

    def is_indirect_indexing(self, index: sympy.Expr):
        # tmpX  means indirect indexing
        return free_symbol_startswith(index, "tmp")

    def combine_contiguous_dims(self, index: sympy.Expr, tree: IterationRangesRoot):
        """
        More aggressive simplification to merge contiguous dims
        """
        if isinstance(index, (sympy.Integer, sympy.Symbol)):
            return index
        index_vars, sizes = tree.vars_and_sizes(index)
        if len(sizes) <= 1:
            return index
        new_sizes, reindex, prune = V.graph.sizevars._simplify_loops(
            index_vars, sizes, index_prevent_reordering([index], index_vars, sizes)
        )
        if new_sizes == sizes:
            return index
        new_index_vars = tree.construct(new_sizes)
        new_index = sympy_subs(index, dict(zip(index_vars, reindex(new_index_vars))))
        return new_index

    def indexing(
        self,
        index: sympy.Expr,
        *,
        copy_shape=None,
        dense_indexing=False,
        override_mask=None,
    ):
        """
        Compute the index and mask to pass to tl.load() or tl.store()
        """
        index = self.simplify_indexing(index)
        index_vars = index.free_symbols
        index_str = texpr(self.rename_indexing(self.codegen_indexing(index)))

        mask_vars: Set[str] = set()
        for var in index_vars:
            if override_mask:
                pass
            elif var.name.startswith("tmp"):
                # indirect indexing
                cse_var = self.cse.varname_map[var.name]
                mask_vars.update(cse_var.mask_vars)
            elif var.name.startswith("s"):
                pass
            else:
                # var is one of xN, yN or rN
                assert var.name[0] in "xyr", var.name
                mask_vars.add(f"{var.name[0]}mask")

        need_dense = (
            config.triton.dense_indexing
            or dense_indexing
            or self._load_mask is not None
        ) and index != 0

        have_dense = True
        have_loop_vars = False
        dense_mask_vars = set()

        for tree in self.range_trees:
            if tree.prefix == "r" and not self.inside_reduction:
                continue
            if index_vars.intersection(tree.var_list):
                have_loop_vars = True
                have_dense = False
            dense_mask_vars.add(f"{tree.prefix}mask")

        if (need_dense and not have_dense) or isinstance(index, sympy.Integer):
            if copy_shape:
                index_str = f"{index_str} + tl.zeros({copy_shape}.shape, tl.int32)"
            else:
                index_str = f"{index_str} + tl.zeros({self.dense_size_str()}, tl.int32)"
            if isinstance(index, sympy.Integer):
                return index_str, set(), "None"
            else:
                mask_vars = dense_mask_vars
        elif not have_loop_vars and copy_shape:
            mask_vars = dense_mask_vars
            index_str = f"{index_str} + tl.zeros({copy_shape}.shape, tl.int32)"

        if override_mask:
            mask_vars = {override_mask}

        if self._load_mask:
            mask_vars.add(self._load_mask)

        self.filter_masks(mask_vars)

        mask_str = " & ".join(sorted(map(str, mask_vars))) if mask_vars else "None"
        return index_str, mask_vars, mask_str

    def filter_masks(self, mask_vars):
        for tree in self.range_trees:
            # Masks are superfluous if we only have one element
            if V.graph.sizevars.maybe_guard_equals(tree.numel, 1):
                mask_vars.discard(f"{tree.prefix}mask")

    def var_ranges(self):
        return dict(
            itertools.chain.from_iterable(
                tree.var_ranges.items() for tree in self.range_trees
            )
        )

    def codegen_indexing(self, expr: sympy.Expr):
        expr = V.graph.sizevars.simplify_with_ranges(expr, self.var_ranges())
        for sym in sorted(expr.free_symbols, key=str):
            if sym in self.range_tree_nodes:
                # if indexing expression is complicated, we precompute it on the host side
                # and send the result as a kernel argument
                replacements = {}
                for ps in self.range_tree_nodes[sym].precomputed_args():
                    replacements[ps] = V.graph.sizevars.lookup_precomputed_size(ps)
                if len(replacements) > 0:
                    self.range_tree_nodes[sym].expr = sympy_subs(
                        self.range_tree_nodes[sym].expr, replacements
                    )
                self.range_tree_nodes[sym].codegen()
        return expr

    @contextlib.contextmanager
    def mask_loads(self, mask):
        """Context manager to add an additional mask to tl.load/store"""
        prior = self._load_mask
        if prior:
            mask = self.cse.generate(self.compute, f"{mask} & {prior}")

        self._load_mask = mask
        with self.swap_buffers(self.compute, self.compute):
            # TODO(jansel): do we need a reshape here?
            yield mask
        self._load_mask = prior

    def load(self, name: str, index: sympy.Expr):
        var = self.args.input(name)
        indirect_indexing = self.is_indirect_indexing(index)
        original_index = index
        index, mask_vars, mask = self.indexing(index)

        if "rmask" in mask and not self.persistent_reduction:
            # This eviction policy heuristic is untested.
            # ptillet suggested we should try only doing this for
            # the first N-1 loops and not for the final loop.
            ep = ", eviction_policy='evict_last'"
        else:
            ep = ""

        # "other" below is a workaround for https://github.com/openai/triton/issues/737
        # for bool, even though it's likely subject to the same bug, setting `other` leads
        # to LLVM errors so we are skipping it for now
        if "tmp" in mask and V.graph.get_dtype(name) != torch.bool:
            other = ", other=0"
        else:
            other = ""

        append_broadcast = None
        if V.graph.is_unspec_arg(name):
            line = var
        else:
            if isinstance(original_index, sympy.Integer):
                dense_size = self.dense_size_str()
                line = f"tl.load({var} + ({original_index}))"
                append_broadcast = dense_size
            else:
                line = f"tl.load({var} + ({index}), {mask}{ep}{other})"
            if V.graph.get_dtype(name) in (torch.float16, torch.bfloat16):
                line += ".to(tl.float32)"

        if (
            self.inside_reduction
            and not self.persistent_reduction
            and "rmask" not in mask
            and "tmp" not in mask
            and not indirect_indexing
        ):
            # can lift a common load outside of reduction loop
            # One exception is when this is an indirect_load.
            result_var = self.cse.generate(
                self.body, line, append_broadcast=append_broadcast
            )
        else:
            result_var = self.cse.generate(
                self.loads, line, append_broadcast=append_broadcast
            )

        result_var.mask_vars = mask_vars

        if not self.inside_reduction or "rmask" not in mask:
            self.outside_loop_vars.add(result_var)

        return result_var

    def store(self, name, index, value, mode=None):
        var = self.args.output(name)
        index, mask_vars, mask = self.indexing(index, dense_indexing=True)
        if mode is None:
            line = f"tl.store({var} + ({index}), {value}, {mask})"
        elif mode == "atomic_add":
            line = f"tl.atomic_add({var} + ({index}), {value}, {mask})"
        else:
            raise NotImplementedError(f"store mode={mode}")
        self.stores.writeline(name, line)
        if not self.inside_reduction:
            self.outside_loop_vars.add(value)

    def reduction(self, name, dtype, src_dtype, reduction_type, index, value):
        assert self.inside_reduction
        default = triton_constant(ir.Reduction.default_value(reduction_type, src_dtype))
        masks = {f"{tree.prefix}mask" for tree in self.range_trees}
        self.filter_masks(masks)
        masks = sorted(masks)
        if self._load_mask:
            masks.append(self._load_mask)
        sizes = [":" for _ in self.range_trees]
        sizes[-1] = "None"
        reduction_range_prefix = self.range_trees[-1].prefix
        reduction_sizes = ["None" for _ in self.range_trees]
        reduction_sizes[-1] = ":"

        if reduction_type == "any":
            reduction_type = "max"

        dim = len(self.range_trees) - 1
        result_var = self.cse.newvar()
<<<<<<< HEAD
        result_var.mask_vars = set(var for var in masks if var[0] != "r")
        if self.persistent_reduction:
            cond = " & ".join(masks)
            masked_value = self.cse.generate(
                self.compute, f"tl.where({cond}, {value}, {default})"
            )
            result_var = self.cse.generate(
                self.compute,
                f"tl.{reduction_type}({masked_value}, {dim})[{', '.join(sizes)}]",
            )
        elif (src_dtype, reduction_type, value) not in self.cse.reduction_cache:
=======
        result_var.mask_vars = {var for var in masks if var[0] != "r"}
        if (src_dtype, reduction_type, value) not in self.cse.reduction_cache:
>>>>>>> 9beb4ed3
            self.cse.reduction_cache[(src_dtype, reduction_type, value)] = result_var
            accumulator = f"_{result_var}"
            default_value = f" + {default}" if default != 0 else ""
            self.body.writeline(
                f"{accumulator} = tl.zeros({self.dense_size_str()}, {triton_compute_type(src_dtype)}){default_value}"
            )
            accumulator_index = None
            if reduction_type in {"argmax", "argmin"}:
                accumulator_index = f"_{result_var}_index"
                self.body.writeline(
                    f"{accumulator_index} = tl.zeros({self.dense_size_str()}, tl.int64)"
                )

            updated = value
            if reduction_type in {"min", "argmin"}:
                masks.append(f"({accumulator} > {value})")
            elif reduction_type in {"max", "argmax"}:
                masks.append(f"({accumulator} < {value})")
            elif reduction_type == "sum":
                updated = f"{accumulator} + {value}"
            else:
                raise NotImplementedError(f"reduction_type {reduction_type}")

            cond = " & ".join(masks)

            if accumulator_index:
                # argmax or argmin
                self.compute.writeline(
                    f"{accumulator_index} = tl.where({cond},  {reduction_range_prefix}index, {accumulator_index})",
                )
            self.compute.writeline(
                f"{accumulator} = tl.where({cond}, {updated}, {accumulator})"
            )

            if accumulator_index:
                # argmax, argmin
                self.suffix.writelines(
                    [
                        f"{accumulator_index}_reduce = "
                        f"tl.{reduction_type}({accumulator}, {dim})[{', '.join(sizes)}].to(tl.int32)",
                        f"{accumulator_index}_mask = tl.arange(0, {reduction_range_prefix.upper()}BLOCK)"
                        f"[{', '.join(reduction_sizes)}] == {accumulator_index}_reduce",
                        f"{result_var} = tl.sum("
                        f"tl.where({accumulator_index}_mask, {accumulator_index}, 0), {dim})[{', '.join(sizes)}]",
                    ]
                )
            else:
                self.suffix.writeline(
                    f"{result_var} = tl.{reduction_type}({accumulator}, {dim})[{', '.join(sizes)}]"
                )
        else:
            var_name = self.cse.reduction_cache[(src_dtype, reduction_type, value)]
            self.suffix.writeline(f"{result_var} = {var_name}")
            result_var.mask_vars = var_name.mask_vars
        self.inside_reduction = False
        index, mask_vars, mask = self.indexing(index)
        assert "rmask" not in index
        self.inside_reduction = True
        self.outside_loop_vars.add(result_var)
        self.cse.store_cache[name] = result_var
        if name not in V.graph.removed_buffers:
            var = self.args.output(name)
            self.suffix.writeline(
                DeferredLine(name, f"tl.store({var} + {index}, {result_var}, {mask})")
            )

    def codegen_body(self):
        """
        Concat output code from index_code, loads, compute, stores,
        suffix into self.body.

        For pointwise kernels, this is called just once at the end.

        For reduction kernels, this generates a loop over the reduction
        axis.
        """
        if not (
            self.indexing_code
            or self.loads
            or self.stores
            or self.compute
            or self.suffix
        ):
            return

        if self.inside_reduction and not self.persistent_reduction:
            self.body.writeline("for roffset in range(0, rnumel, RBLOCK):")
            with self.body.indent():
                # last range tree is always reduction
                self.range_trees[-1].codegen_header(self.body)
                self.body.splice(self.indexing_code)
                self.body.splice(self.loads)
                self.body.splice(self.compute)
                self.body.splice(self.stores)

            # invalidate any caches that came from inside the reduction loop
            self.cse.invalidate(self.outside_loop_vars)
            self.range_trees[-1].cache_clear()
        else:
            self.body.splice(self.indexing_code)
            self.body.splice(self.loads)
            self.body.splice(self.compute)
            self.body.splice(self.stores)
        self.body.splice(self.suffix)
        self.indexing_code.clear()
        self.loads.clear()
        self.compute.clear()
        self.stores.clear()
        self.suffix.clear()

    def codegen_kernel(self, name=None):
        from triton import next_power_of_2

        code = IndentedBuffer()
        size_hints = [
            next_power_of_2(V.graph.sizevars.size_hint(numel)) for numel in self.numels
        ]
        if self.persistent_reduction:
            assert self.inside_reduction
            heuristics = "persistent_reduction"
        elif self.inside_reduction:
            heuristics = "reduction"
        else:
            size_hints.pop()
            heuristics = "pointwise"

        if name is None:
            code.splice(
                f"""
                    import triton
                    import triton.language as tl
                    from torch._inductor.ir import ReductionHint
                    from torch._inductor.ir import TileHint
                    from torch._inductor.triton_ops.autotune import {heuristics}
                    from torch._inductor.utils import instance_descriptor
                """
            )

        argdefs, _, signature = self.args.python_argdefs()
        # maps actual expression to SizeArg if its in sizevars replacements
        for i, arg in enumerate(signature):
            if (
                isinstance(arg, SizeArg)
                and arg.expr in V.graph.sizevars.inv_precomputed_replacements
            ):
                signature[i] = SizeArg(
                    arg.name, V.graph.sizevars.inv_precomputed_replacements[arg.expr]
                )

        mutated_args = set()
        for mutation in self.mutations:
            if mutation in self.args.input_buffers:
                mutated_args.add(self.args.input_buffers[mutation])
            if mutation in self.args.inplace_buffers:
                mutated_args.add(self.args.inplace_buffers[mutation].inner_name)
            if mutation in self.args.output_buffers:
                mutated_args.add(self.args.output_buffers[mutation])
        mutated_args = sorted(mutated_args)

        triton_meta = {
            "signature": dict(enumerate(map(signature_of, signature))),
            "device": V.graph.scheduler.current_device.index,
            "constants": {},
            "mutated_arg_names": mutated_args,
        }

        for tree in self.range_trees:
            if tree.prefix != "r" or self.inside_reduction:
                sizearg = SizeArg(f"{tree.prefix}numel", tree.numel)
                signature.append(sizearg)
                triton_meta["signature"][len(argdefs)] = signature_of(sizearg)
                argdefs.append(f"{tree.prefix}numel")
                # constexpr version causes issues, see
                # https://github.com/pytorch/torchdynamo/pull/1362
                # triton_meta["constants"][len(argdefs)] = V.graph.sizevars.size_hint(
                #     tree.numel
                # )
                # argdefs.append(f"{tree.prefix}numel: tl.constexpr")
        triton_meta["configs"] = [config_of(signature)]

        for tree in self.range_trees:
            if tree.prefix != "r" or self.inside_reduction:
                argdefs.append(f"{tree.prefix.upper()}BLOCK : tl.constexpr")

        if self.inside_reduction:
            reduction_hint = self.reduction_hint
            heuristics_line = f"""
                @{heuristics}(
                    size_hints={size_hints!r},
                    reduction_hint={reduction_hint},
                    filename=__file__,
                    meta={triton_meta!r}
                )
                @triton.jit
            """
        else:
            tile_hint = ""
            if len(size_hints) == 2:
                if len(signature) == 4:  # input, output and 2 args
                    tile_hint = "tile_hint=TileHint.SQUARE,"
                else:
                    tile_hint = "tile_hint=TileHint.DEFAULT,"
            heuristics_line = f"""
                @{heuristics}(size_hints={size_hints!r}, {tile_hint}filename=__file__, meta={triton_meta!r})
                @triton.jit
            """
        code.splice(heuristics_line)
        code.writeline(f"def {name or 'KERNEL_NAME'}({', '.join(argdefs)}):")
        self.codegen_body()
        with code.indent():
            if not dynamo_config.dynamic_shapes:
                self.codegen_static_numels(code)
            for old, new in self.args.aliases():
                code.writeline(f"{old} = {new}")
            code.splice(self.body)

        if name is not None:
            return code.getvalue()

        wrapper = IndentedBuffer()
        wrapper.writeline("async_compile.triton('''")
        wrapper.splice(code.getvalue(), strip=True)
        wrapper.writeline("''')")
        return wrapper.getvalue()

    def codegen_template_wrapper(self, src_code):
        wrapper = IndentedBuffer()
        wrapper.writeline("async_compile.triton('''")
        wrapper.splice(src_code, strip=True)
        wrapper.writeline("''')")
        return wrapper.getvalue()

    def codegen_static_numels(self, code):
        """
        We get a small speedup from hard coding numels if they are static.
        """
        for tree in self.range_trees:
            if tree.prefix != "r" or self.inside_reduction:
                if isinstance(V.graph.sizevars.simplify(tree.numel), sympy.Integer):
                    code.writeline(
                        f"{tree.prefix}numel = {V.graph.sizevars.size_hint(tree.numel)}"
                    )
                elif not dynamo_config.dynamic_shapes:
                    code.writeline(
                        f"{tree.prefix}numel = {V.graph.sizevars.size_hint(tree.numel)}  # dynamic_shapes=False"
                    )

    def indexing_size_str(self, i=None, x=None):
        sizes = ["None"] * (len(self.range_trees) - int(self.numels[-1] == 1))
        if i is not None:
            sizes[i] = ":"
        return f"[{', '.join(sizes)}]"

    def dense_size_str(self):
        sizes = []
        for tree in self.range_trees:
            if tree.prefix != "r" or self.inside_reduction:
                sizes.append(f"{tree.prefix.upper()}BLOCK")
            elif tree.prefix == "r" and tree.numel != 1:
                sizes.append("1")
        return f"[{', '.join(sizes)}]"

    def call_kernel(self, code, name: str):
        _, call_args, _ = self.args.python_argdefs()
        # dynamo wraps unspec variable as 0d CPU tensor, need convert to scalar
        for i in range(len(call_args)):
            if V.graph.is_unspec_arg(call_args[i]):
                call_args[i] = call_args[i] + ".item()"
        grid = []
        # TODO(jansel): if there are constants, we shouldn't bother passing them as args
        for tree in self.range_trees:
            if isinstance(tree.numel, (sympy.Integer, sympy.Symbol)):
                expr = pexpr(tree.numel)
            else:
                expr = f"{name}_{tree.prefix}numel"
                code.writeline(f"{expr} = {pexpr(tree.numel)}")
            if tree.prefix != "r" or self.inside_reduction:
                call_args.append(expr)
            if tree.prefix != "r":
                grid.append(expr)
        call_args = ", ".join(call_args)
        stream_name = code.write_get_cuda_stream(V.graph.scheduler.current_device.index)
        code.writeline(
            f"{name}.run({call_args}, grid=grid({', '.join(grid)}), stream={stream_name})"
        )

    def create_cse_var(self, *args, **kwargs):
        return TritonCSEVariable(*args, **kwargs)


class TritonScheduling:
    def __init__(self, scheduler):
        self.scheduler = scheduler

    def group_fn(self, sizes):
        return tuple(V.graph.sizevars.simplify(sympy_product(s)) for s in sizes)

    def can_fuse(self, node1, node2):
        """
        Hook called by Scheduler to determine if the Triton backend
        can fuse node1 and node2.  These nodes might already be
        FusedSchedulerNodes.
        """
        _, (numel1, rnumel1) = node1.group
        _, (numel2, rnumel2) = node2.group

        if node1.is_reduction() and node2.is_reduction():
            return numel1 == numel2 and rnumel1 == rnumel2

        if not node1.is_reduction() and not node2.is_reduction():
            if not (numel1 == numel2 and rnumel1 == rnumel2):
                return False

            if node1.is_template():
                return True  # skip checks for compatible tiling

            # check for a bad combined tiling
            tiling1 = self.select_tiling(node1.get_nodes(), numel1, rnumel1)
            tiling2 = self.select_tiling(node2.get_nodes(), numel1, rnumel1)
            tiling3 = self.select_tiling(
                node1.get_nodes() + node2.get_nodes(), numel1, rnumel1
            )
            if config.triton.tiling_prevents_pointwise_fusion:
                if len(tiling1) > 2:
                    if len(tiling2) > 2:
                        return tiling1 == tiling2 == tiling3
                    else:
                        return tiling1 == tiling3
                elif len(tiling2) > 2:
                    return tiling2 == tiling3

            return True

        if not node1.is_reduction() and node2.is_reduction():
            assert rnumel1 == 1 and rnumel2 != 1
            if numel1 == numel2 * rnumel2:
                if not all(
                    TritonKernel.is_compatible((numel2, rnumel2), n.get_ranges())
                    for n in node1.get_nodes()
                ):
                    return False
                if (
                    config.triton.tiling_prevents_reduction_fusion
                    and not node1.is_template()
                ):
                    return self.select_tiling(node1.get_nodes(), numel1) in (
                        (numel1, 1),
                        (numel2, rnumel2, 1),
                    )
                return True

            return numel1 == numel2

        assert node1.is_reduction() and not node2.is_reduction()
        # swap args to hit the case above
        return self.can_fuse_horizontal(node2, node1)

    can_fuse_vertical = can_fuse
    can_fuse_horizontal = can_fuse

    def codegen_nodes(self, nodes):
        """
        Given a set of pre-fused nodes, generate a Triton kernel.
        """
        _, (numel, rnumel) = max(nodes, key=lambda x: int(x.is_reduction())).group
        node_schedule = []
        current_loop_writes = set()
        is_current_reductions = set()
        done = set()

        def fits_in_main_body(n):
            _, (node_numel, node_rnumel) = n.group
            return (node_numel == numel and node_rnumel == rnumel) or (
                node_numel == numel * rnumel and node_rnumel == 1
            )

        def fits_outside_reduction(n):
            _, (node_numel, node_rnumel) = n.group
            return node_numel == numel and node_rnumel == 1 and rnumel != 1

        @contextlib.contextmanager
        def end_current_reduction_loop():

            if current_loop_writes:
                # flush out any other runnable nodes to reduce number of loops
                for other_node in nodes[index + 1 :]:
                    if (
                        node not in done
                        and fits_in_main_body(other_node)
                        and not (
                            current_loop_writes & other_node.recursive_predecessors
                        )
                    ):
                        done.add(node)
                        current_loop_writes.add(node.get_name())
                        is_current_reductions.add(node.is_reduction())
                        node_schedule.append(node)

            if node_schedule and node_schedule[-1] is EnableReduction:
                node_schedule.pop()
            else:
                node_schedule.append(DisableReduction)
            yield
            node_schedule.append(EnableReduction)
            current_loop_writes.clear()
            is_current_reductions.clear()

        for index, node in enumerate(nodes):
            if node in done:
                continue
            done.add(node)

            def requires_closing_previous_reduction(node, node_schedule):
                if rnumel == 1:
                    return False
                if not current_loop_writes & node.recursive_predecessors:
                    return False
                assert node_schedule and not isinstance(
                    node_schedule[-1], (EnableReduction, DisableReduction)
                )
                return True in is_current_reductions

            if fits_in_main_body(node):
                if requires_closing_previous_reduction(node, node_schedule):
                    with end_current_reduction_loop():
                        pass  # need to start a new reduction loop
                current_loop_writes.add(node.get_name())
                is_current_reductions.add(node.is_reduction())
                node_schedule.append(node)
            elif fits_outside_reduction(node):
                with end_current_reduction_loop():
                    node_schedule.append(node)
            else:
                raise NotImplementedError(
                    f"unexpected group: ({numel}, {rnumel}) != {node.group[1]}"
                )

        if dynamo_config.output_code:
            log.info("schedule: %s", node_schedule)
        return self.codegen_node_schedule(node_schedule, numel, rnumel)

    @staticmethod
    def reduction_hint(node):
        assert node.is_reduction()
        if all(
            dep.is_contiguous()
            for dep in itertools.chain(node.read_writes.reads, node.read_writes.writes)
        ):
            return ReductionHint.INNER
        else:
            return node.node.data.reduction_hint

    def codegen_node_schedule(self, node_schedule, numel, reduction_numel):
        tiled_groups = self.select_tiling(node_schedule, numel, reduction_numel)
        reductions = list(
            filter(
                lambda n: n not in (EnableReduction, DisableReduction)
                and n.is_reduction(),
                node_schedule,
            )
        )
        if len(reductions) > 0:
            hints = [self.reduction_hint(n) for n in reductions]
            if hints.count(hints[0]) == len(hints):
                reduction_hint_val = hints[0]
            else:
                reduction_hint_val = ReductionHint.DEFAULT
        else:
            reduction_hint_val = ReductionHint.DEFAULT

        mutations = set()
        for node in node_schedule:
            if hasattr(node, "get_mutations"):
                mutations.update(node.get_mutations())

        with TritonKernel(
            *tiled_groups, reduction_hint=reduction_hint_val, mutations=mutations
        ) as kernel:
            stack = contextlib.ExitStack()
            for node in node_schedule:
                if node not in (EnableReduction, DisableReduction):
                    node.mark_run()
            for node in node_schedule:
                if node is DisableReduction:
                    stack.enter_context(kernel.disable_reduction())
                elif node is EnableReduction:
                    stack.close()
                else:
                    # TODO - mostly works but needs a couple fixes
                    if not dynamo_config.dynamic_shapes:
                        # TODO - use split ranges ?
                        indexing_dtype_strength_reduction(node._body)
                    index_vars = kernel.split_and_set_ranges(node.get_ranges())
                    node.codegen(index_vars)

        src_code = kernel.codegen_kernel()
        kernel_name = self.define_kernel(src_code, node_schedule)
        kernel.call_kernel(V.graph.wrapper_code, kernel_name)
        self.scheduler.free_buffers()

    def define_kernel(self, src_code, node_schedule):
        wrapper = V.graph.wrapper_code
        if src_code in wrapper.kernels:
            kernel_name = wrapper.kernels[src_code]
        else:
            fused_name = (
                get_fused_kernel_name(node_schedule)
                if config.triton.descriptive_kernel_names
                else ""
            )
            kernel_name = "_".join(["triton", fused_name, wrapper.next_kernel_suffix()])
            wrapper.kernels[src_code] = kernel_name
            subs_name = kernel_name if config.triton.ordered_kernel_names else "triton_"
            src_code = src_code.replace("KERNEL_NAME", subs_name)

            # TODO(voz): Ostensibly, we should not need this. But there are cases where C++ codegen does
            # not use BracesBuffer, so we have no good indicator of a C++ buffer atm.
            src_code = src_code.replace("#pragma CMT", "#")
            wrapper.define_kernel(kernel_name, src_code)
        return kernel_name

    def codegen_template(self, template_node, epilogue_nodes):
        """
        Codegen a triton template
        """
        _, (numel, rnumel) = template_node.group
        assert rnumel == 1
        kernel, render = template_node.node.make_kernel_render(template_node.node)
        with kernel:
            for node in [template_node, *epilogue_nodes]:
                node.mark_run()
            render()  # warmup run to get the args right
            for node in epilogue_nodes:
                node.codegen(kernel.split_and_set_ranges(node.get_ranges()))

        src_code = kernel.codegen_template_wrapper(render())
        kernel_name = self.define_kernel(src_code, [template_node, *epilogue_nodes])
        kernel.call_kernel(V.graph.wrapper_code, kernel_name)
        self.scheduler.free_buffers()

    def codegen_sync(self):
        V.graph.wrapper_code.writeline("torch.cuda.synchronize()")

    @staticmethod
    @functools.lru_cache(32)
    def candidate_tilings(node):
        ranges, reduction_ranges = node.get_ranges()
        if len(ranges) <= 1:
            return ()

        rw = node.pointwise_read_writes()
        assert len(rw.range_vars) == len(ranges)

        deps = [
            dep
            for dep in itertools.chain(rw.reads, rw.writes)
            if dep.name not in V.graph.removed_buffers
        ]
        write_names = {dep.name for dep in rw.writes}

        tilings = []

        for dep in deps:
            strides = V.graph.sizevars.stride_hints(dep.index, rw.range_vars)
            assert len(strides) == len(ranges)
            try:
                split = strides.index(1) + 1
                if split == len(ranges):
                    continue
                if all(s == 0 for s in strides[split:]):
                    # if this is a broadcasted tensor and all dimensions after split are broadcast,
                    # this is not a real split
                    continue

            except ValueError:
                continue
            tiled_groups = (
                V.graph.sizevars.simplify(sympy_product(ranges[:split])),
                V.graph.sizevars.simplify(sympy_product(ranges[split:])),
            )
            # score by number of elements
            score = V.graph.sizevars.size_hint(
                sympy_product(
                    size for size, stride in zip(ranges, strides) if stride != 0
                )
            )
            if dep.name in write_names:
                # ngimel said contiguous writes is more important than reads
                score *= 2
            if CandidateTiling.is_good_size(tiled_groups[0]):
                score *= 2
            if CandidateTiling.is_good_size(tiled_groups[1]):
                score *= 2

            if (
                V.graph.sizevars.size_hint(
                    score - sympy_product(itertools.chain(ranges, reduction_ranges))
                )
                >= 0
            ):
                tilings.append(CandidateTiling(tiled_groups, score, dep.name))
        return tilings

    @classmethod
    def select_tiling(cls, node_schedule, numel, reduction_numel=sympy.Integer(1)):
        """
        Heuristics to decide how to tile kernels.
        Currently, we tile based on stride-1 dimensions.

        Returns:
            `(tile1, tile2, reduction_numel)` s.t. `tile1 * tile2 == numel`

        """
        if reduction_numel != 1 or config.triton.max_tiles <= 1:
            # TODO(jansel): should we tile reductions?
            return (numel, reduction_numel)

        seen_names = set()
        candidate_tiles = collections.Counter()
        for node in EnableReduction.filter(node_schedule):
            for tiling in cls.candidate_tilings(node):
                if tiling.name in seen_names:
                    continue
                seen_names.add(tiling.name)
                candidate_tiles[tiling.tiling] += tiling.score

        ranked_tilings = [tiling for tiling, score in candidate_tiles.most_common()]

        if config.triton.max_tiles >= 3:
            # Add one 3D tiling choice
            for i in range(1, len(ranked_tilings)):
                a0, a1 = ranked_tilings[0]
                b0, b1 = ranked_tilings[i]
                if V.graph.sizevars.size_hint(a1 - b1) == 0:
                    continue
                if V.graph.sizevars.size_hint(a1 - b1) < 0:
                    # swap so a0 is bigger
                    a0, a1 = ranked_tilings[i]
                    b0, b1 = ranked_tilings[0]
                assert V.graph.sizevars.size_hint(a1 - b1) > 0
                if V.graph.sizevars.maybe_guard_multiple_of(a1, b1):
                    tiling = (a0, ir.FloorDiv(a1, b1), b1)
                    ranked_tilings = [tiling] + ranked_tilings
                    break  # only 1 choice for now

        for tiled_groups in ranked_tilings:
            new_groups = (*tiled_groups, reduction_numel)
            if all(
                TritonKernel.is_compatible(new_groups, node.get_ranges())
                for node in node_schedule
                if isinstance(node, scheduler.SchedulerNode)
            ):
                return new_groups

        return (numel, reduction_numel)

    def flush(self):
        pass


@dataclasses.dataclass
class CandidateTiling:
    tiling: List[sympy.Expr]
    score: int  # higher is better
    name: str = None

    @staticmethod
    def is_good_size(s):
        """Somewhat arbitrary heuristic used to boost scores for some sizes"""
        s = V.graph.sizevars.size_hint(s)
        return s >= 32 and (s % 32 == 0)


class DisableReduction:
    """
    Marker to invoke `kernel.disable_reduction()`.  This closes a
    reduction loop and allows for pointwise ops to occur on the output
    of a reduction.
    """


class EnableReduction:
    """
    Marker to end a DisableReduction block.
    """

    @staticmethod
    def filter(node_schedule):
        """
        Get the nodes from node_schedule skipping those in a
        DisableReduction block.
        """
        disabled = False
        for node in node_schedule:
            if node in (EnableReduction, DisableReduction):
                # Don't tile stuff outside the main reduction loop
                disabled = node is DisableReduction
            elif disabled:
                pass
            else:
                yield node


class CantSplit(Exception):
    pass<|MERGE_RESOLUTION|>--- conflicted
+++ resolved
@@ -982,8 +982,7 @@
 
         dim = len(self.range_trees) - 1
         result_var = self.cse.newvar()
-<<<<<<< HEAD
-        result_var.mask_vars = set(var for var in masks if var[0] != "r")
+        result_var.mask_vars = {var for var in masks if var[0] != "r"}
         if self.persistent_reduction:
             cond = " & ".join(masks)
             masked_value = self.cse.generate(
@@ -994,10 +993,6 @@
                 f"tl.{reduction_type}({masked_value}, {dim})[{', '.join(sizes)}]",
             )
         elif (src_dtype, reduction_type, value) not in self.cse.reduction_cache:
-=======
-        result_var.mask_vars = {var for var in masks if var[0] != "r"}
-        if (src_dtype, reduction_type, value) not in self.cse.reduction_cache:
->>>>>>> 9beb4ed3
             self.cse.reduction_cache[(src_dtype, reduction_type, value)] = result_var
             accumulator = f"_{result_var}"
             default_value = f" + {default}" if default != 0 else ""
