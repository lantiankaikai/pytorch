--- conflicted
+++ resolved
@@ -371,21 +371,14 @@
 def parse_node_kind(kind: str) -> Tuple[str, str]:
     """Parse node kind into domain and Op name."""
     if "::" not in kind:
-<<<<<<< HEAD
-        raise torch.onnx.errors.OnnxExporterError(
-            "Node kind is invalid. '::' is not in node kind."
-        )
-    domain, opname = kind.split("::")
-    return domain, opname
-
-
-@_beartype.beartype
-def _is_custom_domain(domain: str) -> bool:
-    return domain not in {"onnx", "aten", "prim"}
-=======
         raise ValueError(f"Node kind: {kind} is invalid. '::' is not in node kind.")
     domain, opname = kind.split("::", 1)
     if "::" in opname:
         raise ValueError(f"Node kind: {kind} is invalid. '::' should only apear once.")
     return domain, opname
->>>>>>> 180937d3
+
+
+@_beartype.beartype
+def is_custom_domain(domain: str) -> bool:
+    """Check if the domain is official."""
+    return domain not in {"onnx", "aten", "prim"}