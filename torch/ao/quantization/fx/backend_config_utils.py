import torch
from torch.ao.quantization.fx.pattern_utils import get_default_quant_patterns, sorted_patterns_dict
from torch.ao.quantization.backend_config import (
    get_native_backend_config,
    ObservationType,
)
from torch.ao.quantization.utils import (
    _activation_dtype,
    _get_combined_dict,
    Pattern,
    NodePattern,
    QuantizerCls,
)

from ..backend_config import BackendConfig
from .quantization_patterns import QuantizeHandler
from .fusion_patterns import DefaultFuseHandler

<<<<<<< HEAD
from typing import Dict, Any, Callable, Optional, List
=======
from typing import Dict, Any, Callable, Optional
>>>>>>> 4a222758

__all__: List[str] = []

def _get_quantize_handler_cls(
        observation_type,
        dtype_configs,
        num_tensor_args_to_observation_type,
        overwrite_output_fake_quantizer,
        overwrite_output_observer,
        input_output_observed):

    class ConfigurableQuantizeHandler(QuantizeHandler):
        def __init__(
                self,
                node_pattern: NodePattern,
                modules: Dict[str, torch.nn.Module],
                root_node_getter: Callable = None):
            super().__init__(node_pattern, modules, root_node_getter)
            if num_tensor_args_to_observation_type:
                assert self.num_tensor_args in num_tensor_args_to_observation_type, \
                    f"Must provide observation_type config for tensor number {self.num_tensor_args}" \
                    f" in num_tensor_args_to_observation_type for {node_pattern}"
                self.observation_type = num_tensor_args_to_observation_type[self.num_tensor_args]
            else:
                self.observation_type = observation_type
            self.dtype_configs = dtype_configs
            self.overwrite_output_fake_quantizer = overwrite_output_fake_quantizer
            self.overwrite_output_observer = overwrite_output_observer
            self.input_output_observed_ = input_output_observed

        def is_general_tensor_value_op(self) -> bool:
            return self.observation_type == ObservationType.OUTPUT_SHARE_OBSERVER_WITH_INPUT

<<<<<<< HEAD
=======
        # TODO: change this to output activation
        def get_activation_ctr(
                self,
                qconfig: Any,
                pattern: Pattern,
                is_training: bool,
        ) -> Optional[Callable]:
            """
            Returns the constructor for the activation observer which should be
            used for the pattern matched to this handler. Some handlers override
            this to a different value than what is specified in the qconfig.
            """
            act_dtype = _activation_dtype(qconfig)
            # TODO: change to is_qat
            if is_training:
                if act_dtype == torch.quint8 and self.overwrite_output_fake_quantizer is not None:
                    return self.overwrite_output_fake_quantizer
            else:
                if act_dtype == torch.quint8 and self.overwrite_output_observer is not None:
                    return self.overwrite_output_observer
            return qconfig.activation

>>>>>>> 4a222758
        # This is temporary, and will be removed soon
        def input_output_observed(self):
            return self.input_output_observed_


    return ConfigurableQuantizeHandler

def _get_pattern_to_quantize_handlers(backend_config: BackendConfig) -> Dict[Pattern, QuantizerCls]:
    """
    Note: Quantize handler is just a holder for some check methods like
    (should_insert_observer_for_output), maybe this can be a enum as well,
    we can refactor this after we convert the path for fbgemm/qnnpack fully to the
    new path, this is not exposed to backend developers
    """
    pattern_to_quantize_handlers = {}
    for pattern, config in backend_config.configs.items():
        observation_type = config.observation_type
        dtype_configs = config.dtype_configs
        num_tensor_args_to_observation_type = config._num_tensor_args_to_observation_type
        overwrite_fake_quantizer = config._overwrite_output_fake_quantize
        overwrite_observer = config._overwrite_output_observer
        input_output_observed = config._input_output_observed
        if input_output_observed is None:
            input_output_observed = True
        pattern_to_quantize_handlers[pattern] = \
            _get_quantize_handler_cls(
                observation_type,
                dtype_configs,
                num_tensor_args_to_observation_type,
                overwrite_fake_quantizer,
                overwrite_observer,
                input_output_observed)

    return pattern_to_quantize_handlers

# TODO: move this to torch/ao/quantization/backend_config/utils.py
def _get_fusion_pattern_to_fuse_handler_cls(
        backend_config: BackendConfig) -> Dict[Pattern, Callable]:
    fusion_pattern_to_fuse_handlers: Dict[Pattern, Callable] = {}
    for pattern, config in backend_config.configs.items():
        if config.fuser_method is not None:
            # TODO: is this logic right?
            fusion_pattern_to_fuse_handlers[pattern] = DefaultFuseHandler

    return fusion_pattern_to_fuse_handlers

# TODO: remove when all uses are changed to backend_config
def _get_native_quant_patterns(additional_quant_patterns: Dict[Pattern, QuantizerCls] = None) -> Dict[Pattern, QuantizerCls]:
    """
    Return a map from pattern to quantize handlers based on the default patterns and the native backend_config.
    The returned map is sorted such that longer patterns will be encountered first when iterating through it.
    """
    patterns = get_default_quant_patterns()
    if additional_quant_patterns is not None:
        patterns = _get_combined_dict(patterns, additional_quant_patterns)
    # TODO: currently we just extend the quantize handlers generated from
    # `get_native_backend_config`
    # in the future we can just assign backend_config when everything is defined
    for pattern, quantize_handler in _get_pattern_to_quantize_handlers(get_native_backend_config()).items():
        patterns[pattern] = quantize_handler
    return sorted_patterns_dict(patterns)<|MERGE_RESOLUTION|>--- conflicted
+++ resolved
@@ -16,11 +16,7 @@
 from .quantization_patterns import QuantizeHandler
 from .fusion_patterns import DefaultFuseHandler
 
-<<<<<<< HEAD
 from typing import Dict, Any, Callable, Optional, List
-=======
-from typing import Dict, Any, Callable, Optional
->>>>>>> 4a222758
 
 __all__: List[str] = []
 
@@ -54,8 +50,6 @@
         def is_general_tensor_value_op(self) -> bool:
             return self.observation_type == ObservationType.OUTPUT_SHARE_OBSERVER_WITH_INPUT
 
-<<<<<<< HEAD
-=======
         # TODO: change this to output activation
         def get_activation_ctr(
                 self,
@@ -78,7 +72,6 @@
                     return self.overwrite_output_observer
             return qconfig.activation
 
->>>>>>> 4a222758
         # This is temporary, and will be removed soon
         def input_output_observed(self):
             return self.input_output_observed_
