import copy
import torch
import operator
import warnings
from torch.fx import (
    GraphModule,
)
from torch.fx.graph import (
    Graph,
    Node,
)
from torch.fx.node import Argument

from ..quantize import (
    propagate_qconfig_,
)
from ..observer import (
    ObserverBase,
)
from ..qconfig import (
    _is_reuse_input_qconfig,
    QConfigAny,
)
from ..qconfig_mapping import (
    QConfigMapping,
)
from .qconfig_mapping_utils import (
    generate_node_name_to_qconfig,
    update_qconfig_for_fusion,
    _get_flattened_qconfig_dict,
    _update_qconfig_for_qat,
)

from .quantize_handler import (
    _default_root_node_getter,
    _get_pattern_to_quantize_handlers,
    QuantizeHandler,
)

from torch.ao.quantization.utils import (
    Pattern,
    NodePattern,
)

from ._equalize import (
    is_equalization_observer,
    node_supports_equalization,
)

from .graph_module import (
    ObservedGraphModule,
    ObservedStandaloneGraphModule,
)

from .pattern_utils import (
    sorted_patterns_dict,
)

from .match_utils import (
    _MatchResultWithQConfig,
    find_matches,
)

from ..utils import _parent_name
from .utils import (
    _insert_dequant_stubs_for_custom_module_lstm_output,
    _is_custom_module_lstm,
    _maybe_get_custom_module_lstm_from_node_arg,
    _qconfig_satisfies_dtype_config_constraints,
    get_custom_module_class_keys,
    all_node_args_have_no_tensors,
    assert_and_get_unique_device,
    get_non_observable_arg_indexes_and_types,
    get_new_attr_name_with_prefix,
    node_arg_is_weight,
    node_arg_is_bias,
    NON_QUANTIZABLE_WEIGHT_OPS,
)

from torch.ao.quantization.quantize import (
    is_activation_post_process,
    convert
)

from ..utils import (
<<<<<<< HEAD
    _get_qconfig_dtypes,
    _get_swapped_custom_module_class,
    _activation_is_statically_quantized,
    _activation_is_int8_quantized,
=======
    get_qconfig_dtypes,
    get_swapped_custom_module_class,
    activation_is_statically_quantized,
>>>>>>> 9933e69f
)

from ..backend_config.utils import (
    get_pattern_to_dtype_configs,
    get_module_to_qat_module,
    get_fusion_pattern_to_root_node_getter,
)
from ..backend_config import (
    BackendConfig,
    DTypeConfig,
    get_native_backend_config,
)
from .custom_config import (
    PrepareCustomConfig,
    StandaloneModuleConfigEntry,
)

from typing import Any, Dict, List, Optional, Set, Tuple, Type, Union
from collections import defaultdict


# TODO: revisit this list. Many helper methods shouldn't be public
__all__ = [
    "DO_NOT_OBS_DTYPE_LIST",
    "add_matched_node_name_to_set",
    "get_arg_target_is_dynamic_as_input_to_node",
    "get_arg_target_dtype_as_input_to_node",
    "get_arg_target_dtype_as_output",
    "get_target_activation_dtype_for_node",
    "get_standalone_module_configs",
    "insert_observer",
    "insert_observers_for_model",
    "is_activation_post_process_node",
    "is_input_arg_dtype_supported_by_backend",
    "is_observer_in_same_graph",
    "is_output_dtype_supported_by_backend",
    "maybe_insert_input_equalization_observers_for_node",
    "maybe_insert_input_observer_for_arg_or_kwarg",
    "maybe_insert_input_observers_for_node",
    "maybe_insert_observers_before_graph_output",
    "maybe_insert_output_observer_for_node",
    "maybe_make_input_output_share_observers",
    "maybe_propagate_dtype_for_node",
    "prepare",
    "propagate_dtypes_for_known_nodes",
    "qat_swap_modules",
    "remove_output_observer",
    "run_prepare_fx_on_standalone_modules",
    "save_state",
    "swap_custom_module_to_observed",
]


# list of dtypes to not add observers to
DO_NOT_OBS_DTYPE_LIST = [int, float, torch.bool, None]

def is_activation_post_process_node(node: Node, modules: Dict[str, torch.nn.Module]) -> bool:
    return isinstance(node, torch.fx.Node) and node.op == "call_module" and \
        is_activation_post_process(modules[str(node.target)])

def is_input_arg_dtype_supported_by_backend(
    arg: Argument,
    node: Node,
    node_name_to_target_dtype_info: Dict[str, Dict[str, Optional[Tuple[Union[torch.dtype, type], bool]]]],
    qconfig: QConfigAny,
    dtype_config: DTypeConfig,
    backend_config: BackendConfig,
) -> bool:
    """ Check if the configured qconfig for the argument
    is supported by the backend or not
    """
    if isinstance(arg, (list, tuple)):
        return all(is_input_arg_dtype_supported_by_backend(
            a, node, node_name_to_target_dtype_info, qconfig,
            dtype_config, backend_config) for a in arg)
    if not isinstance(arg, Node):
        return True
    # TODO: support check for standalone module
    is_weight = node_arg_is_weight(node, arg, backend_config)
    is_bias = node_arg_is_bias(node, arg, backend_config)
    is_activation = not is_weight and not is_bias
    if is_activation:
        qconfig_info = node_name_to_target_dtype_info[node.name].get(
            "input_activation_dtype")
        if qconfig_info is not None:
            qconfig_dtype, qconfig_is_dynamic = qconfig_info
        else:
            qconfig_dtype, qconfig_is_dynamic = None, None
        # TODO(future PR): remove the cast to bool below after figuring
        # out why backend_config has is_dynamic set to None in some cases.
        return (dtype_config.input_dtype is None) or (
            dtype_config.input_dtype == qconfig_dtype and
            bool(dtype_config.is_dynamic) == bool(qconfig_is_dynamic) and
            _qconfig_satisfies_dtype_config_constraints(qconfig, dtype_config.input_dtype_with_constraints)
        )
    elif is_weight:
        # TODO: move dtype check into `_qconfig_satisfies_dtype_config_constraints` as well
        weight_dtype = dtype_config.weight_dtype
        dtype_matches = "weight_dtype" in node_name_to_target_dtype_info[node.name] and \
            node_name_to_target_dtype_info[node.name]["weight_dtype"][0] == weight_dtype  # type: ignore[index]
        qconfig_satisfies_constraints = _qconfig_satisfies_dtype_config_constraints(
            qconfig, dtype_config.weight_dtype_with_constraints, is_activation=False)
        return weight_dtype is None or (dtype_matches and qconfig_satisfies_constraints)
    else:  # bias
        bias_dtype = dtype_config.bias_dtype
        return bias_dtype is None or \
            (
                "bias_dtype" in node_name_to_target_dtype_info[node.name] and
                node_name_to_target_dtype_info[node.name]["bias_dtype"][0] == bias_dtype  # type: ignore[index]
            )

def is_output_dtype_supported_by_backend(
    node: Node,
    node_name_to_target_dtype_info: Dict[str, Dict[str, Optional[Tuple[Union[torch.dtype, type], bool]]]],
    qconfig: QConfigAny,
    dtype_config: DTypeConfig,
) -> bool:
    """ Check if the configured qconfig for the output
    is supported by the backend or not
    """
    output_dtype = dtype_config.output_dtype
    dtype_matches = node_name_to_target_dtype_info[node.name]["output_activation_dtype"][0] == output_dtype  # type: ignore[index]
    qconfig_satisfies_constraints = _qconfig_satisfies_dtype_config_constraints(
        qconfig, dtype_config.output_dtype_with_constraints)
    return output_dtype is None or (dtype_matches and qconfig_satisfies_constraints)

def is_observer_in_same_graph(node, modules, node_name_to_target_dtype_info):
    """ Check if observer in same graph
    when the node output is not fp32 and input is 'placeholder'
    the input is assumed to be quantized, so it is observed
    in a different place rather than not observed.
    """
    node_output_dtype = get_arg_target_dtype_as_output(node, modules, node_name_to_target_dtype_info)
    if len(node.args) > 0 and isinstance(node.args[0], Node):
        if node_output_dtype == torch.quint8 and node.args[0].op == 'placeholder':
            return False
    return True

def _is_pattern_dtype_config_and_qconfig_supported_by_backend(
    pattern: Optional[Pattern],
    matched_node_pattern: Optional[List[Node]],
    node_name_to_target_dtype_info: Dict[str, Dict[str, Optional[Tuple[Union[torch.dtype, type], bool]]]],
    qconfig: QConfigAny,
    backend_config: BackendConfig,
) -> bool:
    """ Check if the dtype configuration of a pattern is supported by
    the backend or not, and whether the qconfig satisfies constraints
    specified in the corresponding dtype config.
    """
    if backend_config is None or pattern is None:
        return True
    assert matched_node_pattern is not None and len(matched_node_pattern) >= 1
    pattern_to_dtype_configs = get_pattern_to_dtype_configs(backend_config)
    dtype_configs: List[DTypeConfig] = pattern_to_dtype_configs.get(pattern, [])
    pattern_to_root_node_getter = get_fusion_pattern_to_root_node_getter(backend_config)

    root_node_getter = pattern_to_root_node_getter.get(pattern, _default_root_node_getter)
    root_node = root_node_getter(matched_node_pattern)
    input_node = root_node
    output_node = matched_node_pattern[0]
    for dtype_config in dtype_configs:
        # check if arg dtype are supported
        supported = True
        for arg in list(input_node.args) + list(input_node.kwargs.values()):
            supported = supported and is_input_arg_dtype_supported_by_backend(
                arg, input_node, node_name_to_target_dtype_info, qconfig, dtype_config, backend_config)
        # check if output dtype is supported
        supported = supported and is_output_dtype_supported_by_backend(
            output_node, node_name_to_target_dtype_info, qconfig, dtype_config)
        if supported:
            return True
    return False

def get_standalone_module_configs(
    node: Node,
    modules: Dict[str, torch.nn.Module],
    prepare_custom_config: PrepareCustomConfig,
    parent_qconfig: QConfigAny,
    parent_backend_config: Optional[BackendConfig],
) -> Tuple[QConfigMapping, Tuple[Any, ...], PrepareCustomConfig, Optional[BackendConfig]]:
    """
    Returns the standalone module QConfigMapping and PrepareCustomConfig
    for `node`, assuming that the module pointed to by `node` is
    a standalone modules.
    """
    module_name = str(node.target)
    module_type = type(modules[module_name])  # type: ignore[index]
    # name config has precedence over type config
    config_entry = StandaloneModuleConfigEntry(None, (), None, None)
    config_entry = prepare_custom_config.standalone_module_classes.get(module_type, config_entry)
    config_entry = prepare_custom_config.standalone_module_names.get(module_name, config_entry)
    # fallback to use parent module's qconfig if user didn't specify qconfig dict
    qconfig_mapping = config_entry.qconfig_mapping or QConfigMapping().set_global(parent_qconfig)
    example_inputs = config_entry.example_inputs
    prepare_custom_config = config_entry.prepare_custom_config or PrepareCustomConfig()
    backend_config = config_entry.backend_config or parent_backend_config
    return (qconfig_mapping, example_inputs, prepare_custom_config, backend_config)

def qat_swap_modules(
        root: torch.nn.Module,
        module_to_qat_module: Dict[Pattern, Type[torch.nn.Module]]) -> None:
    convert(root, mapping=module_to_qat_module, inplace=True, remove_qconfig=False)

def add_matched_node_name_to_set(matched_node_pattern: NodePattern, s: Set[str]):
    if isinstance(matched_node_pattern, Node):
        s.add(matched_node_pattern.name)
    elif isinstance(matched_node_pattern, (list, tuple)):
        for maybe_node in matched_node_pattern:
            add_matched_node_name_to_set(maybe_node, s)

def insert_observer(
    node: Node,
    observer: ObserverBase,
    model: torch.nn.Module,
    modules: Dict[str, torch.nn.Module],
    graph: Graph,
) -> Node:
    """
    Attaches `observer` to `model`, and creates a node which calls
    `observer` on the output of `node`.
    """
    model_device = assert_and_get_unique_device(model)
    if model_device:
        observer.to(model_device)
    # add observer module as attribute
    if is_equalization_observer(observer):
        prefix = node.name + '_equalization_process_'
    else:
        prefix = 'activation_post_process_'
    get_new_observer_name = get_new_attr_name_with_prefix(prefix)
    observer_name = get_new_observer_name(model)
    setattr(model, observer_name, observer)
    modules[observer_name] = observer
    with graph.inserting_after(node):
        new_obs = graph.create_node(
            'call_module', observer_name, (node,), {})
    return new_obs

def get_target_activation_dtype_for_node(
    node: Node,
    qconfig: QConfigAny,
    inputs_seen_counter: int,
    outputs_seen_counter: int,
    input_quantized_idxs: List[int],
    output_quantized_idxs: List[int],
    qhandler: Optional[QuantizeHandler],
    modules: Dict[str, torch.nn.Module],
    cache_for_no_tensor_check: Dict[Node, bool],
) -> Dict[str, Optional[Tuple[Union[torch.dtype, type], bool]]]:
    """
    For each op attribute in the op's input activation, output activation,
    weight, bias - returns the settings of dtype and is_dynamic we expect
    for the `quantize` call in the reference model representation, or None
    if there is no `quantize` call needed.

    For example, if we have a node corresponding to `op0` in

      x0 -> op0 -> x1

    And we want a reference quantized representation to be

      x0 -> quant_static -> dequant -> op0 -> quant_dynamic -> dequant -> x1

    Then this function will return

      {
        'input_activation': {'dtype': torch.quint8, is_dynamic: False},
        'output_activation': {'dtype': torch.quint8, is_dynamic: True},
      }

    Note: this is for activations only, weight dtypes are not handled here.

    TODO(future PR, if needed): explicitly spell out the non-Tensor
    dtypes.
    """
    if node.op == 'placeholder':
        if inputs_seen_counter in input_quantized_idxs:
            return {
                "input_activation_dtype": (torch.quint8, False),
                "output_activation_dtype": (torch.quint8, False),
            }
        else:
            # if dtype is fp32 (default), do nothing
            # note: other dtypes are not supported
            return {
                "input_activation_dtype": (torch.float, False),
                "output_activation_dtype": (torch.float, False),
            }

    elif node.op in ('call_module', 'call_method', 'call_function'):
        args_have_no_tensors = \
            all_node_args_have_no_tensors(
                node, modules, cache_for_no_tensor_check)
        if args_have_no_tensors:
            return {
                "input_activation_dtype": None,
                "output_activation_dtype": None,
            }

        # TODO(future PR): consider stopping matching getitem
        is_getitem = node.op == 'call_function' and \
            node.target == operator.getitem
        if is_getitem:
            return {
                "input_activation_dtype": (torch.float, False),
                "output_activation_dtype": (torch.float, False),
            }

        # get qconfig to determine the eventual dtype of this node
        if qconfig is not None:
            if qhandler is not None and qhandler.input_output_observed():
                act_dtype, weight_dtype, input_act_is_dynamic = \
                    get_qconfig_dtypes(qconfig)

                # Currently `QConfig` only has one `activation` field.
                # For static quantization, it is reused for both input
                # and output activation. For dynamic quantization, this
                # field is currently only used for the input activation,
                # with the output activation being in fp32.
                # In the future this may change as we add more fields
                # to the `QConfig` object.
                output_act_dtype = act_dtype \
                    if (not input_act_is_dynamic) else torch.float

                bias_dtype = torch.float16 \
                    if (
                        act_dtype == torch.float16
                        and weight_dtype == torch.float16
                        and (not input_act_is_dynamic)
                    ) else torch.float
                return {
                    "input_activation_dtype": (act_dtype, input_act_is_dynamic),
                    "weight_dtype": (weight_dtype, False),
                    "bias_dtype": (bias_dtype, False),
                    "output_activation_dtype": (output_act_dtype, False),
                }
        return {
            "input_activation_dtype": (torch.float, False),
            "output_activation_dtype": (torch.float, False),
        }

    elif node.op == 'get_attr':
        return {
            "input_activation_dtype": (torch.float, False),
            "output_activation_dtype": (torch.float, False),
        }

    elif node.op == 'output':
        if outputs_seen_counter in output_quantized_idxs:
            return {
                "input_activation_dtype": (torch.quint8, False),
                "output_activation_dtype": (torch.quint8, False),
            }
        else:
            # if dtype is fp32 (default), do nothing
            # note: other dtypes are not supported
            return {
                "input_activation_dtype": (torch.float, False),
                "output_activation_dtype": (torch.float, False),
            }

    else:
        raise AssertionError(f'need to handle {node.format_node()}')

def get_arg_target_dtype_as_output(
    arg: Node,
    modules: Dict[str, torch.nn.Module],
    node_name_to_target_dtype_info: Dict[str, Dict[str, Optional[Tuple[Union[torch.dtype, type], bool]]]],
) -> Optional[Union[torch.dtype, type]]:
    """ Get the target output activation dtype for
    the argument in the original graph, skipping inserted observers
    We are assuming that the observers are inserted correctly, and the dtype for
    argument in quantized graph will match what is specified by the qconfig
    """
    assert isinstance(arg, Node)
    # Custom module LSTM output is a tuple that we broke down into the internal nodes in order
    # to insert DeQuantStubs (see `_insert_dequant_stubs_for_custom_module_lstm_output`).
    # Since we modified the graph in this case, we must trace back from the args through
    # the specific nodes we added in order to reach the original LSTM node. Otherwise, we would
    # not be able to accurately detect whether this node is a consumer of custom module LSTM.
    custom_module_lstm_node = _maybe_get_custom_module_lstm_from_node_arg(arg, modules)
    if custom_module_lstm_node is not None:
        return node_name_to_target_dtype_info[custom_module_lstm_node.name]["output_activation_dtype"][0]  # type: ignore[index]
    elif is_activation_post_process_node(arg, modules):
        observed_arg = arg.args[0]
        assert isinstance(observed_arg, Node), "Currently we only support observing Node"
        return node_name_to_target_dtype_info[observed_arg.name]["output_activation_dtype"][0]  # type: ignore[index]
    else:
        target_dtype_info = \
            node_name_to_target_dtype_info[arg.name]["output_activation_dtype"]
        if target_dtype_info is not None:
            return target_dtype_info[0]
        else:
            return None

def get_arg_target_dtype_as_input_to_node(
    arg: Node,
    node: Node,
    modules: Dict[str, torch.nn.Module],
    node_name_to_target_dtype_info: Dict[str, Dict[str, Optional[Tuple[Union[torch.dtype, type], bool]]]],
    backend_config: BackendConfig,
) -> Optional[Union[torch.dtype, type]]:
    """ Get the target argument dtype for the argument `arg`, as input
    to node `node`
    """
    assert isinstance(arg, Node)
    is_weight = node_arg_is_weight(node, arg, backend_config)
    is_bias = node_arg_is_bias(node, arg, backend_config)
    is_activation = not is_weight and not is_bias
    if is_activation:
        return node_name_to_target_dtype_info[node.name]["input_activation_dtype"][0]  # type: ignore[index]
    elif is_weight:
        if node.target in NON_QUANTIZABLE_WEIGHT_OPS:
            return None
        else:
            return node_name_to_target_dtype_info[node.name]["weight_dtype"][0]  # type: ignore[index]
    else:
        return node_name_to_target_dtype_info[node.name]["bias_dtype"][0]  # type: ignore[index]

def get_arg_target_is_dynamic_as_input_to_node(
    arg: Node,
    node: Node,
    modules: Dict[str, torch.nn.Module],
    node_name_to_target_dtype_info: Dict[str, Dict[str, Tuple[Union[torch.dtype, type, None], bool]]],
    backend_config: BackendConfig,
) -> bool:
    """ Get the target argument dtype for the argument `arg`, as input
    to node `node`
    """
    assert isinstance(arg, Node)
    is_weight = node_arg_is_weight(node, arg, backend_config)
    is_bias = node_arg_is_bias(node, arg, backend_config)
    is_activation = not is_weight and not is_bias
    if is_activation and \
       "input_activation_dtype" in node_name_to_target_dtype_info[node.name]:
        return node_name_to_target_dtype_info[node.name]["input_activation_dtype"][1]
    else:
        return False

def maybe_insert_input_observer_for_arg_or_kwarg(
    node: Union[Node, Any],
    arg: Argument,
    qconfig: QConfigAny,
    model: torch.nn.Module,
    modules: Dict[str, torch.nn.Module],
    graph: Graph,
    node_name_to_target_dtype_info: Dict[str, Dict[str, Optional[Tuple[Union[torch.dtype, type], bool]]]],
    qhandler: Optional[QuantizeHandler],
    prepare_custom_config: PrepareCustomConfig,
    backend_config: BackendConfig,
) -> Argument:
    """
    Given a `node` and an `arg`, inserts an input observer between
    `node` and `arg` if necessary.
    """
    # for ops such as torch.cat([x0, x1]),
    # traverse through the list
    if isinstance(arg, (list, tuple)):
        new_arg_to_return = []
        for inner_arg in arg:
            new_inner_arg = maybe_insert_input_observer_for_arg_or_kwarg(
                node, inner_arg, qconfig, model, modules,
                graph, node_name_to_target_dtype_info,
                qhandler,
                prepare_custom_config,
                backend_config)
            new_arg_to_return.append(new_inner_arg)
        return type(arg)(new_arg_to_return)

    if not isinstance(arg, Node):
        return arg
    assert isinstance(arg, Node)
    # default (no observer)
    new_arg = arg

    is_standalone_module = qhandler is not None and qhandler.is_standalone_module()
    assert qconfig is not None
    if not is_standalone_module:
        # regular flow for most nodes, except standalone modules
        is_weight = node_arg_is_weight(node, arg, backend_config)

        _is_reuse_input_qconfig_ = _is_reuse_input_qconfig(qconfig)

        act_post_process_ctr = qconfig.weight if is_weight else \
            qconfig.activation

        arg_as_output_target_dtype = get_arg_target_dtype_as_output(arg, modules, node_name_to_target_dtype_info)
        arg_as_input_target_dtype = get_arg_target_dtype_as_input_to_node(arg,
                                                                          node,
                                                                          modules,
                                                                          node_name_to_target_dtype_info,
                                                                          backend_config)
        arg_as_input_target_is_dynamic = \
            get_arg_target_is_dynamic_as_input_to_node(
                arg, node, modules, node_name_to_target_dtype_info, backend_config)  # type: ignore[arg-type]
        needs_obs = \
            (
                # the following code block is for static quantization
                (not arg_as_input_target_is_dynamic) and
                # if the dtypes are different, we need an observer
                (arg_as_output_target_dtype != arg_as_input_target_dtype) and
                # except if the second dtype is float, a dequant will be inserted
                # without an observer in convert
                # TODO(future PR): change this so a placeholder is inserted for
                # future dequants, to make the logic easier to understand
                (arg_as_input_target_dtype != torch.float) and
                # if arg output dtype is in DO_NOT_OBS_DTYPE_LIST do not insert observer
                (arg_as_output_target_dtype not in DO_NOT_OBS_DTYPE_LIST) and
                # if qconfig is reuse_input qconfig, we won't insert extra observer for input
                not _is_reuse_input_qconfig_
            ) or (
                # need to add input observer for dynamic quantization
                # only add observer for first input for now, we may need to extend
                # qconfig_dict and backend_config to support more general configurations
                # of dynamic quantization, e.g. dynamically quantizing second input, third
                # input etc.
                arg_as_input_target_is_dynamic and arg is node.args[0]
            )

    else:
        # custom flow for standalone modules
        _, _, sm_prepare_custom_config, _ = \
            get_standalone_module_configs(
                node, modules, prepare_custom_config, qconfig, backend_config)
        sm_input_quantized_idxs = sm_prepare_custom_config.input_quantized_indexes

        # for args, this is set to the index of the current arg
        # for kwargs, this is left at None
        cur_input_idx = None
        for arg_idx, arg_to_check in enumerate(node.args):
            if arg_to_check is arg:
                cur_input_idx = arg_idx
                break

        if cur_input_idx is None:
            needs_obs = False
        else:
            arg_as_output_target_dtype = get_arg_target_dtype_as_output(arg, modules, node_name_to_target_dtype_info)
            arg_as_input_target_dtype = torch.quint8 if cur_input_idx in sm_input_quantized_idxs \
                else torch.float
            needs_obs = (
                (arg_as_output_target_dtype != arg_as_input_target_dtype) and
                (arg_as_input_target_dtype != torch.float)
            )

        act_post_process_ctr = qconfig.activation

    if needs_obs:

        new_obs_mod = act_post_process_ctr()
        existing_obs_node = None

        # Before using the new observer, check if an observer
        # of the correct type already exists. If it does, use it.
        # This prevents duplicate observer insertions if a node is
        # used by multiple nodes.
        # TODO: this is looking into how the value is used in the future
        # we should remove this
        # removing this means we insert one observer for each use, even if they
        # have the same dtype, we can have an extra pass that removes the extra observers
        for maybe_obs_node, _ in arg.users.items():
            if maybe_obs_node.op == 'call_module':
                maybe_obs_mod = modules[maybe_obs_node.target]  # type: ignore[index]
                if (
                    type(maybe_obs_mod) == type(new_obs_mod) and
                    maybe_obs_mod.dtype == arg_as_input_target_dtype
                ):
                    existing_obs_node = maybe_obs_node
                    break

        if existing_obs_node is None:
            new_obs_node = insert_observer(
                arg, new_obs_mod, model, modules, graph)
            # override this arg to be the observed arg
            new_arg = new_obs_node
        else:
            new_arg = existing_obs_node

    return new_arg


def maybe_insert_input_observers_for_node(
    node: Node,
    qconfig: QConfigAny,
    model: torch.nn.Module,
    modules: Dict[str, torch.nn.Module],
    graph: Graph,
    node_name_to_target_dtype_info: Dict[str, Dict[str, Optional[Tuple[Union[torch.dtype, type], bool]]]],
    qhandler: Optional[QuantizeHandler],
    prepare_custom_config: PrepareCustomConfig,
    backend_config: BackendConfig,
) -> None:
    """
    If needed, inserts observers to the input args and kwargs of `node`.
    Note: modifies `node` inplace.

    For example, if cur_node needs an observer after prev_node, we change from

      prev_node -> cur_node

    To

      prev_node -> obs -> cur_node
    """
    if qconfig is None:
        # if quantization is turned off for this node, we do not need
        # to insert input observers
        return
    assert qconfig is not None

    # Look through every input arg.  If that arg's target dtype does not
    # match the current node's target dtype, insert an observer.
    new_args = []
    for arg in node.args:
        new_arg = maybe_insert_input_observer_for_arg_or_kwarg(
            node, arg, qconfig, model, modules, graph,
            node_name_to_target_dtype_info,
            qhandler,
            prepare_custom_config,
            backend_config)
        new_args.append(new_arg)

    new_kwargs = {}
    for k, kwarg in node.kwargs.items():
        new_kwarg = maybe_insert_input_observer_for_arg_or_kwarg(
            node, kwarg, qconfig, model, modules, graph,
            node_name_to_target_dtype_info,
            qhandler,
            prepare_custom_config,
            backend_config)
        new_kwargs[k] = new_kwarg

    # assign the new args and kwargs to the node, inplace
    node.args = tuple(new_args)
    node.kwargs = new_kwargs

def maybe_insert_input_equalization_observers_for_node(
    node: Node,
    equalization_qconfig: Any,
    model: torch.nn.Module,
    modules: Dict[str, torch.nn.Module],
    graph: Graph,
    node_name_to_target_dtype_info: Dict[str, Dict[str, Optional[Tuple[Union[torch.dtype, type], bool]]]],
    is_branch: bool,
    backend_config: BackendConfig,
) -> None:
    """
    If `node` needs to be equalized, find the input/weight observers it needs in
    `equalization_qconfig`, creates them, and inserts it into `graph`.

    If `node` does not need an equalization observer, returns None.
    """
    if equalization_qconfig is None or not node_supports_equalization(node, modules):
        return

    if is_branch:
        warnings.warn(
            f"Cannot equalize {node} because it is part of a branch."
        )
        return

    new_args = []
    for arg in node.args:
        if not isinstance(arg, Node) or node_arg_is_bias(node, arg, backend_config):
            new_args.append(arg)
            continue

        is_weight = node_arg_is_weight(node, arg, backend_config)

        act_eq_process_ctr = equalization_qconfig.weight if is_weight else \
            equalization_qconfig.input_activation

        new_eq_obs_mod = act_eq_process_ctr()
        new_eq_obs_node = insert_observer(
            arg, new_eq_obs_mod, model, modules, graph)

        new_args.append(new_eq_obs_node)

    # assign the new args and kwargs to the node, inplace
    node.args = tuple(new_args)

def maybe_insert_output_observer_for_node(
    node: Node,
    model: torch.nn.Module,
    modules: Dict[str, torch.nn.Module],
    graph: Graph,
    matches: Dict[str, _MatchResultWithQConfig],
    node_name_to_target_dtype_info: Dict[str, Dict[str, Optional[Tuple[Union[torch.dtype, type], bool]]]],
    matched_pattern: Any,
    qhandler: Optional[QuantizeHandler],
    is_qat: bool,
) -> Optional[Node]:
    """
    If `node` needs an output observer, creates it, inserts it into `graph`
    and returns it.

    If `node` does not need an output observer, returns None.
    """
    root_node, _, pattern, qhandler, qconfig = matches.get(
        node.name, (None, None, None, None, None))

    if qhandler is None:
        return None

    assert qconfig is not None
    assert node.op != 'output', 'observer insertion for outputs is handled elsewhere'

    is_standalone_module = qhandler is not None and qhandler.is_standalone_module()

    dtype, is_dynamic = node_name_to_target_dtype_info[node.name]["output_activation_dtype"]  # type: ignore[misc]
    should_insert_observer = dtype not in DO_NOT_OBS_DTYPE_LIST + [torch.float]
    # TODO(future PR): move the following logic to
    # should_insert_observer_for_output
    should_insert_observer = should_insert_observer and \
        activation_is_statically_quantized(qconfig)

    # we never insert observers to output of standalone module, we assume
    # if needed, they are inserted inside the standalone module
    should_insert_observer = should_insert_observer and \
        (not is_standalone_module)

    if should_insert_observer:
        observer = qconfig.activation()
        return insert_observer(node, observer, model, modules, graph)
    else:
        return None

def maybe_insert_observers_before_graph_output(
    graph_output_node: Node,
    output_quantized_idxs: List[int],
    node_name_to_target_dtype_info: Dict[str, Dict[str, Optional[Tuple[Union[torch.dtype, type], bool]]]],
    node_name_to_qconfig: Dict[str, QConfigAny],
    model: torch.nn.Module,
    modules: Dict[str, torch.nn.Module],
    graph: Graph,
) -> None:
    """
    If the output needs to be quantized and there are any nodes
    in the output which are not already observed, inserts observers
    for those nodes.
    """

    # TODO(future PR): update the output_quantized_idxs API to match
    # arbitrary data structures. There is always a single output, and
    # that output can have arbitrary nesting of values. List[int] is
    # not the right data type for this.
    assert output_quantized_idxs == [0] or output_quantized_idxs == [], \
        'unrecognized format of output_quantized_idxs'

    # Currently dequants are inserted in the convert step. So, we only
    # have to do anything if the output is hardcoded to be quantized
    if output_quantized_idxs == []:
        return
    # TODO(future PR): support more dtypes in model outputs, if necessary
    output_target_dtype = torch.quint8

    def _recursive_maybe_replace_node_with_obs(
        maybe_node: Argument,
        target_dtype: torch.dtype,
        node_name_to_target_dtype_info: Dict[str, Dict[str, Optional[Tuple[Union[torch.dtype, type], bool]]]],
        node_name_to_qconfig: Dict[str, QConfigAny],
        model: torch.nn.Module,
        modules: Dict[str, torch.nn.Module],
        graph: Graph,
    ) -> Argument:
        """
        Navigate an arbitrary data structure of lists, tuples, dicts.
        For each container type, recurse on all inputs. Once any Node
        is found, insert an observer if needed and do not recurse further.

        For example, given a structure of

          {'foo1': [[bar1]], 'foo2': {'foo3': [[[bar3]]]}}

        we recurse down to bar1 and bar3, observe them if necessary,
        and if we inserted an observer then replace the original node
        with its observer.

        Returns the data structure with all nodes needing observation being
        replaced by their observers.
        """
        if isinstance(maybe_node, Node):
            # check dtype of this node
            this_node_dtype = get_arg_target_dtype_as_output(
                maybe_node, modules, node_name_to_target_dtype_info)
            if this_node_dtype != target_dtype:
                # insert observer
                qconfig = node_name_to_qconfig.get(maybe_node.name)
                # TODO(future PR): see if we need to allow specifying qconfig
                #   on output nodes, to remove the restriction below.
                assert qconfig is not None, \
                    'Quantizing the output node without a qconfig is not supported'
                observer_mod = qconfig.activation()
                observer_node = insert_observer(
                    maybe_node, observer_mod, model, modules, graph)
                return observer_node
            else:
                return maybe_node
        elif isinstance(maybe_node, (list, tuple)):
            results = []
            for inner_node in maybe_node:
                results.append(_recursive_maybe_replace_node_with_obs(
                    inner_node, target_dtype, node_name_to_target_dtype_info,
                    node_name_to_qconfig, model, modules, graph))
            if isinstance(maybe_node, list):
                return results
            else:
                return tuple(results)
        elif isinstance(maybe_node, dict):
            results_dict = {}
            for k, inner_v in maybe_node.items():
                results_dict[k] = _recursive_maybe_replace_node_with_obs(
                    inner_v, target_dtype, node_name_to_target_dtype_info,
                    node_name_to_qconfig, model, modules, graph)
            return results_dict
        else:
            return results

    new_args = []
    for old_arg in graph_output_node.args:
        new_args.append(
            _recursive_maybe_replace_node_with_obs(
                old_arg, output_target_dtype, node_name_to_target_dtype_info,
                node_name_to_qconfig, model, modules, graph))

    graph_output_node.args = tuple(new_args)  # type: ignore[assignment]


def maybe_propagate_dtype_for_node(
    node: Node,
    target_dtype: Union[torch.dtype, type],
    node_name_to_target_dtype_info: Dict[str, Dict[str, Optional[Tuple[Union[torch.dtype, type], bool]]]],
    matches: Dict[str, _MatchResultWithQConfig],
) -> None:
    """
    Assigns `target_dtype` to `node`, setting `is_dynamic` to False. If `node`
    is a general tensor shape op, also call this function recursively on
    the first argument, to propagate the dtype to the caller.
    """
    node_name_to_target_dtype_info[node.name]["input_activation_dtype"] = (target_dtype, False)
    node_name_to_target_dtype_info[node.name]["output_activation_dtype"] = (target_dtype, False)
    # if this is a copy node, propagate to first arg
    root_node, _, pattern, qhandler, qconfig = matches.get(
        node.name, (None, None, None, None, None))
    if qhandler is not None and qhandler.is_general_tensor_value_op():
        prev_node = node.args[0]
        if isinstance(prev_node, Node):
            maybe_propagate_dtype_for_node(
                prev_node, target_dtype, node_name_to_target_dtype_info, matches)

def propagate_dtypes_for_known_nodes(
    graph: Graph,
    node_name_to_target_dtype_info: Dict[str, Dict[str, Optional[Tuple[Union[torch.dtype, type], bool]]]],
    matches: Dict[str, _MatchResultWithQConfig],
) -> None:
    """
    Currently we assume that inputs to the graph are either `torch.float` or
    `torch.quint8`, which is not always correct. For ops such as
    `x.masked_fill(mask, value)`, we know that the dtype of  `mask` is a
    `BoolTensor`. Propagate this information throughout the graph.

    Note: not all dtypes in the graph will be correct after this pass, but a
    higher percentage of them will be correct. Hopefully in the future we can
    replace this with a better way to reason about dtypes of tensors.
    """
    for node in graph.nodes:
        non_observable_arg_dict = get_non_observable_arg_indexes_and_types(node)

        for arg_type in non_observable_arg_dict:
            non_observable_indices = non_observable_arg_dict[arg_type](node)

            for index in non_observable_indices:
                arg = node.args[index]

                # when an argument is a tuple, it does not show up as another node so we need to go through
                # all elements of the tuple manually
                if isinstance(arg, tuple) or isinstance(arg, list):
                    arg_list = list(arg)
                else:
                    arg_list = [arg]

                for cur_arg in arg_list:
                    # hard coded arguments show up but aren't `Node` typed and do not need dtype propgated
                    if isinstance(cur_arg, torch.fx.node.Node):
                        maybe_propagate_dtype_for_node(
                            cur_arg, arg_type, node_name_to_target_dtype_info, matches)

def maybe_make_input_output_share_observers(
    node: Node,
    model: torch.nn.Module,
    modules: Dict[str, torch.nn.Module],
) -> bool:
    """
    Ensures that we share an observer
    for all input arguments as well as the output argument. In detail, given
    a graph of

      x0 -> obs0 -> op -> x2
                  /
      x1 -> obs1 /

    where node obs0 points to observer instance observer0,
    obs1 points to observer1 and obs2 points to observer2, we make nodes obs1
    and ob2 point to observer0.
    Returns: whether the operation succeeded or not
    """
    first_arg = None
    # find the first non-Tensor arg
    for i in range(len(node.args)):
        if isinstance(node.args[i], (Node, list, tuple)):
            first_arg = node.args[i]
            break

    # if there is no non-Tensor arg, return directly
    if first_arg is None:
        return False

    if isinstance(first_arg, (list, tuple)):
        first_arg_arg = first_arg[0]
    elif isinstance(first_arg, Node):
        first_arg_arg = first_arg
    else:
        return False

    # if we have a graph such as
    #   observed_node -> non_observed_node -> cat
    # we need to navigate up to the first observer
    iteration_guard = 0
    while not is_activation_post_process_node(first_arg_arg, modules):
        if not isinstance(first_arg_arg, Node):
            return False
        # did not find an activation_post_process for the op
        if first_arg_arg.op == "placeholder":
            return False
        # trace back the args until we found the first Tensor/Node
        trace_back_node = None
        for i in range(len(first_arg_arg.args)):
            trace_back_node = first_arg_arg.args[i]
            if isinstance(trace_back_node, Node):
                break
        if trace_back_node is None:
            return False
        first_arg_arg = trace_back_node

        iteration_guard += 1
        if iteration_guard > 10000:
            raise AssertionError('Unable to find observer of previous node')

    assert isinstance(first_arg_arg, Node)
    target_to_use = first_arg_arg.target
    assert isinstance(target_to_use, str)
    obs_mod_to_use = modules[target_to_use]

    if isinstance(first_arg, (list, tuple)):
        # set all other input observer nodes to use that module
        for input_idx, input_arg in enumerate(first_arg):
            if input_idx == 0:
                continue
            iteration_guard = 0
            while not is_activation_post_process_node(input_arg, modules):
                # failed to trace back since no input arg for the current node
                if len(input_arg.args) < 1:
                    return False
                input_arg = input_arg.args[0]
                iteration_guard += 1
                if iteration_guard > 10000:
                    raise AssertionError('Unable to find observer of previous node')

            parent_name, name = _parent_name(input_arg.target)
            setattr(modules[parent_name], name, obs_mod_to_use)

    # set the output observer node to use that module
    for output_obs_node, _ in node.users.items():
        assert is_activation_post_process_node(output_obs_node, modules)
        parent_name, name = _parent_name(output_obs_node.target)
        setattr(modules[parent_name], name, obs_mod_to_use)

    # TODO(future PR): delete the orphaned observer modules
    return True

def remove_output_observer(
        node: Node,
        model: torch.nn.Module,
        modules: Dict[str, torch.nn.Module]):
    items = list(node.users.items())
    for output_obs_node, _ in items:
        assert is_activation_post_process_node(output_obs_node, modules)
        output_obs_node.replace_all_uses_with(node)
        model.graph.erase_node(output_obs_node)  # type: ignore[union-attr, operator]

def swap_custom_module_to_observed(
        node: Node,
        qconfig: QConfigAny,
        modules: Dict[str, torch.nn.Module],
        prepare_custom_config: PrepareCustomConfig):
    custom_module = modules[node.target]  # type: ignore[index]
    custom_module_class_mapping = prepare_custom_config.float_to_observed_mapping
    observed_custom_module_class = \
        get_swapped_custom_module_class(
            custom_module, custom_module_class_mapping, qconfig)
    observed_custom_module = \
        observed_custom_module_class.from_float(custom_module)
    parent_name, name = _parent_name(node.target)
    setattr(modules[parent_name], name, observed_custom_module)

def insert_observers_for_model(
    model: GraphModule,
    matches: Dict[str, _MatchResultWithQConfig],
    node_name_to_qconfig: Dict[str, QConfigAny],
    prepare_custom_config: PrepareCustomConfig,
    equalization_config_map: Dict[str, Any],
    backend_config: BackendConfig,
    observed_node_names: Set[str],
    is_qat: bool,
) -> Optional[Node]:
    """
    Inserts observers, using the following high level algorithm:

    For each node in the graph:
      1. determine the target dtype of this node in the quantized graph, and save
           it for future steps
      2. determine the target dtype or all args and kwargs of this node
      3. if any arg or kwarg's target dtype does not match the current node's
           dtype, insert an observer
      4. if the current node needs an output observer, insert it

    For example:

    - starting graph:
        x0 -> linear -> x1

    - observed graph after processing x0:
        x0(fp32)

    - observed graph after processing linear:
        x0(fp32) -> x0_obs0(int8) -> linear(int8) -> linear_obs0(int8)

    - observed graph after processing x1:
        x0(fp32) -> x0_obs0(int8) -> linear(int8) -> linear_obs0(int8) -> x1

    After a node is processed, the naive observer placement is guaranteed to be
    complete for that node and all of its predecessors. There can be future
    passes which optimize the graph by deduplicating observers, etc.
    """

    # name of Node in original FX Graph to the target dtype information
    # that's derived from qconfig for the Node, for example, if we have
    # a conv2d node that has a qconfig
    # {
    #   # information for input and bias node omitted
    #   # for getattr node
    #   # weight = getattr(self, 'weight')
    #   'weight': {
    #      'output_activation_dtype': torch.float,
    #   }
    #   # for conv2d node
    #   # conv2d = call_function[target=torch.nn.functional.conv2d](
    #   #            args=(input, weight, bias))
    #   'conv2d': {
    #       'input_activation_dtype': torch.quint8,
    #       'weight_dtype': torch.qint8,
    #       'bias_dtype': torch.float,
    #       'output_activation_dtype': torch.quint8,
    #     }
    #   }
    #
    node_name_to_target_dtype_info: Dict[
        str, Dict[str, Optional[Tuple[Union[torch.dtype, type], bool]]]
    ] = defaultdict(dict)
    cache_for_no_tensor_check: Dict[Node, bool] = {}

    inputs_seen_counter = 0
    outputs_seen_counter = 0

    # first, populate the dtype map based only on qconfig and qhandler
    # this assumes:
    # graph inputs are fp32 by default, and int8 where overriden
    # other nodes output dtype is specified by the qconfig
    modules = dict(model.named_modules(remove_duplicate=False))
    for node in model.graph.nodes:
        root_node, _, pattern, qhandler, qconfig = matches.get(
            node.name, (None, None, None, None, None))
        input_quantized_idxs: List[int] = prepare_custom_config.input_quantized_indexes
        output_quantized_idxs: List[int] = prepare_custom_config.output_quantized_indexes
        node_name_to_target_dtype_info[node.name] = get_target_activation_dtype_for_node(
            node, qconfig, inputs_seen_counter, outputs_seen_counter,
            input_quantized_idxs, output_quantized_idxs, qhandler,
            modules, cache_for_no_tensor_check)
        if node.op == "placeholder":
            inputs_seen_counter += 1
        if node.op == "output":
            outputs_seen_counter += 1

    # Second, for nodes with known input dtypes, propagate them throughout the
    # graph. For example, if there is a call such as
    #   x1 = x0.masked_fill(mask, 1)
    # we propagate the type of mask to be torch.bool
    propagate_dtypes_for_known_nodes(
        model.graph, node_name_to_target_dtype_info, matches)

    # After this point, the current node and all of its arguments
    # have a dtype assigned. Now, we insert observers for inputs
    # of this node (if needed for this node), and the output of this node
    # (if needed for this node).

    # Since we are mutating the graph as we go, we iterate over the original
    # nodes before observer insertion, instead of model.graph.nodes.
    nodes_before_observation = list(model.graph.nodes)

    # reset inputs/outputs counters
    inputs_seen_counter = 0
    outputs_seen_counter = 0
    results_node = None
    for node in nodes_before_observation:

        if node.op == 'placeholder':
            # if a graph input is in fp32, it does not need observation
            # if a graph input is in int8, we assume the observation happens
            #   outside of the graph, and no additional observation is needed
            pass

        elif node.op in ('call_module', 'call_method', 'call_function', 'output'):
            # check for matches
            last_node, matched_node_pattern, pattern, qhandler, qconfig = matches.get(
                node.name, (None, None, None, None, None))
            equalization_qconfig = equalization_config_map.get(node.name, None)

            this_node_dtype_info = node_name_to_target_dtype_info[node.name]
            output_not_a_tensor = this_node_dtype_info is None
            # TODO(future PR): consider stopping matching getitem
            is_getitem = node.op == 'call_function' and \
                node.target == operator.getitem

            skip_inserting_observers = (
                (qconfig is None) or
                output_not_a_tensor or
                is_getitem
            ) and (
                not node.op == 'output'
            )

            is_supported_by_backend = _is_pattern_dtype_config_and_qconfig_supported_by_backend(
                pattern, matched_node_pattern, node_name_to_target_dtype_info, qconfig, backend_config)

            if not skip_inserting_observers and is_supported_by_backend:
                modules = dict(model.named_modules(remove_duplicate=False))
                if node.op != 'output':
                    assert matched_node_pattern is not None
                    # add matched nodes to the observed node name set
                    add_matched_node_name_to_set(matched_node_pattern, observed_node_names)

                    # This is currently only used for equalization.
                    # Checks if the current node is in a branch in which the two
                    # first layers are both being quantized.
                    #
                    # ex.       conv2
                    #         /
                    #      x -> conv1
                    #
                    # If this is the case, we will not apply equalization to the
                    # initial two layers.
                    is_quantized_branch = False
                    if (
                        len(node.args) > 0 and
                        isinstance(node.args[0], Node) and
                        len(node.args[0].users) > 1
                    ):
                        for user in node.args[0].users:
                            # Checks if there exists another user being quantized
                            is_user_quantized = (
                                node_name_to_qconfig.get(user.name, None) is not None or
                                (user.op == 'call_module' and isinstance(modules[str(user.target)], ObserverBase))
                            )
                            if user != node and is_user_quantized:
                                is_quantized_branch = True

                    pattern_to_root_node_getter = get_fusion_pattern_to_root_node_getter(backend_config)
                    root_node_getter = pattern_to_root_node_getter.get(pattern, _default_root_node_getter)
                    root_node = root_node_getter(matched_node_pattern)
                    is_input_node_of_the_pattern = node is root_node
                    if is_input_node_of_the_pattern:
                        # this modifies node inplace
                        maybe_insert_input_observers_for_node(
                            node, qconfig, model, modules, model.graph,
                            node_name_to_target_dtype_info,
                            qhandler,
                            prepare_custom_config,
                            backend_config)

                        # Insert equalization input observers if needed
                        maybe_insert_input_equalization_observers_for_node(
                            node, equalization_qconfig, model, modules, model.graph,
                            node_name_to_target_dtype_info, is_quantized_branch, backend_config)

                    is_last_node_of_pattern = node is last_node
                    is_general_tensor_value_op = \
                        (qhandler is not None and qhandler.is_general_tensor_value_op())
                    _is_reuse_input_qconfig_ = _is_reuse_input_qconfig(qconfig)

                    if is_last_node_of_pattern:
                        if _is_custom_module_lstm(node, modules, qconfig, qhandler):
                            # Currently custom module outputs are assumed to be already quantized,
                            # so we need to insert a DeQuantStub after the output. For custom module
                            # LSTM specifically, the outputs are also a nested tuple, so we must first
                            # break down the tuple to insert DeQuantStubs after the internal nodes.

                            # TODO: This currently diverges from how custom modules are handled today,
                            # where we insert observers after the output instead of DeQuantStubs, and
                            # replace these observers with "dequantize" nodes during convert. Conceptually,
                            # these output observers are the same as DeQuantStubs. In the future, we
                            # should resolve this inconsistency by inserting DeQuantStubs for all custom
                            # modules, not just for LSTM.
                            _insert_dequant_stubs_for_custom_module_lstm_output(node, model, modules, model.graph)
                            swap_custom_module_to_observed(node, qconfig, modules, prepare_custom_config)
                        else:
                            # this returns the new observer node if it was needed
                            maybe_output_obs_node = maybe_insert_output_observer_for_node(
                                node, model, modules, model.graph, matches,
                                node_name_to_target_dtype_info, pattern, qhandler, is_qat)

                            if maybe_output_obs_node is not None:
                                # Update users of original node to use the output observer
                                # instead. For example, change
                                #
                                #           next_node
                                #          /
                                #   cur_node -> obs
                                #
                                # to
                                #
                                #                 next_node
                                #                 /
                                #   cur_node -> obs
                                #
                                # We need to save orig users before updating uses because
                                # the list of users will change as we update uses
                                orig_users = list(node.users.keys())
                                for user_node in orig_users:
                                    if user_node is maybe_output_obs_node:
                                        continue
                                    user_node.replace_input_with(node, maybe_output_obs_node)

                                is_observer_in_same_graph_ = is_observer_in_same_graph(
                                    node, modules, node_name_to_target_dtype_info)

                                # for general tensor value ops, we modify the graph
                                # to make all inputs and outputs use the first input's
                                # observer
                                if (is_general_tensor_value_op and is_observer_in_same_graph_) or \
                                        _is_reuse_input_qconfig_:
                                    if not maybe_make_input_output_share_observers(node, model, modules):
                                        remove_output_observer(node, model, modules)

                                if qhandler is not None and qhandler.is_custom_module():
                                    swap_custom_module_to_observed(node, qconfig, modules, prepare_custom_config)

                else:  # output
                    maybe_insert_observers_before_graph_output(
                        node, output_quantized_idxs,
                        node_name_to_target_dtype_info, node_name_to_qconfig,
                        model, modules, model.graph)

        #
        # After this point, the current node has input and output observers
        # that it needs for itself inserted.
        #

        # increment the counters, so future inputs and outputs are assigned
        # correct dtypes
        if node.op == 'placeholder':
            inputs_seen_counter += 1
        elif node.op == 'output':
            outputs_seen_counter += 1
            results_node = node

    return results_node

def run_prepare_fx_on_standalone_modules(
    model: torch.nn.Module,
    is_qat: bool,
    modules: Dict[str, torch.nn.Module],
    matches: Any,
    prepare_custom_config: PrepareCustomConfig,
    backend_config: BackendConfig,
) -> None:
    """
    Runs prepare_fx on each standalone module. Note: this does
    not modify the graph, it just replaces the unobserved modules with
    their observed versions.
    """
    for (
        node_name,
        (root_node, _, pattern, qhandler, qconfig),
    ) in matches.items():
        if qhandler is None:
            continue
        elif not qhandler.is_standalone_module():
            continue

        sm_qconfig_mapping, sm_example_inputs, sm_prepare_custom_config, \
            sm_backend_config = get_standalone_module_configs(
                root_node, modules, prepare_custom_config, qconfig, backend_config)

        standalone_module = modules[root_node.target]
        prepare = \
            torch.ao.quantization.quantize_fx._prepare_standalone_module_fx  # type: ignore[attr-defined]
        observed_standalone_module = \
            prepare(
                standalone_module,
                sm_qconfig_mapping,
                is_qat,
                example_inputs=sm_example_inputs,
                prepare_custom_config=sm_prepare_custom_config,
                backend_config=sm_backend_config)
        preserved_attributes = set(sm_prepare_custom_config.preserved_attributes)
        observed_standalone_module = ObservedStandaloneGraphModule(
            observed_standalone_module, observed_standalone_module.graph,
            preserved_attributes)
        parent_name, name = _parent_name(root_node.target)
        setattr(modules[parent_name], name,
                observed_standalone_module)
        modules[root_node.target] = observed_standalone_module

def save_state(
    observed: GraphModule,
    node_name_to_qconfig: Dict[str, QConfigAny],
    node_name_to_scope: Dict[str, Tuple[str, type]],
    prepare_custom_config: PrepareCustomConfig,
    equalization_node_name_to_qconfig: Dict[str, Any],
    qconfig_mapping: QConfigMapping,
    is_qat: bool,
    observed_node_names: Set[str],
) -> None:
    observed._node_name_to_qconfig = node_name_to_qconfig  # type: ignore[assignment]
    observed._prepare_custom_config = prepare_custom_config  # type: ignore[assignment]
    observed._node_name_to_scope = node_name_to_scope  # type: ignore[assignment]
    observed._equalization_node_name_to_qconfig = equalization_node_name_to_qconfig  # type: ignore[assignment]
    observed._qconfig_mapping = qconfig_mapping  # type: ignore[assignment]
    observed._is_qat = is_qat  # type: ignore[assignment]
    observed._observed_node_names = observed_node_names  # type: ignore[assignment]

def prepare(
        model: GraphModule,
        qconfig_mapping: Union[QConfigMapping, Dict[str, Any]],
        is_qat: bool,
        node_name_to_scope: Dict[str, Tuple[str, type]],
        example_inputs: Tuple[Any, ...],
        prepare_custom_config: Union[PrepareCustomConfig, Dict[str, Any], None] = None,
        _equalization_config: Union[QConfigMapping, Dict[str, Any], None] = None,
        backend_config: Union[BackendConfig, Dict[str, Any], None] = None,
        is_standalone_module: bool = False) -> ObservedGraphModule:
    """ standalone_module means it a submodule that is not inlined in
    parent module, and will be quantized separately as one unit.

    How the standalone module is observed is specified by `input_quantized_idxs` and
    `output_quantized_idxs` in the prepare_custom_config for the standalone module
    Args:
        node_name_to_scope: mapping from node name to the scope of the module which contains the node.
        The scope is a tuple of fully qualified path of the module and the type of the module
    Returns:
        model(GraphModule): prepared standalone module
        attributes:
            _standalone_module_input_quantized_idxs(List[Int]): a list of
                indexes for the graph input that is expected to be quantized,
                same as input_quantized_idxs configuration provided
                for the standalone module
            _standalone_module_output_quantized_idxs(List[Int]): a list of
                indexs for the graph output that is quantized
                same as input_quantized_idxs configuration provided
                for the standalone module
    """
    if prepare_custom_config is None:
        prepare_custom_config = PrepareCustomConfig()
    if _equalization_config is None:
        _equalization_config = QConfigMapping()

    if isinstance(qconfig_mapping, Dict):
        warnings.warn(
            "Passing a QConfig dictionary to prepare is deprecated and will not be supported "
            "in a future version. Please pass in a QConfigMapping instead.")
        qconfig_mapping = QConfigMapping.from_dict(qconfig_mapping)

    if isinstance(_equalization_config, Dict):
        warnings.warn(
            "Passing a QConfig dictionary to prepare for equalization is deprecated and will not "
            "be supported in a future version. Please pass in a QConfigMapping instead.")
        _equalization_config = QConfigMapping.from_dict(_equalization_config)

    if isinstance(prepare_custom_config, Dict):
        warnings.warn(
            "Passing a prepare_custom_config_dict to prepare is deprecated and will not be supported "
            "in a future version. Please pass in a PrepareCustomConfig instead.")
        prepare_custom_config = PrepareCustomConfig.from_dict(prepare_custom_config)

    if isinstance(backend_config, Dict):
        warnings.warn(
            "Passing a backend_config_dict to prepare is deprecated and will not be supported "
            "in a future version. Please pass in a BackendConfig instead.")
        backend_config = BackendConfig.from_dict(backend_config)

    assert(isinstance(qconfig_mapping, QConfigMapping))
    assert(isinstance(_equalization_config, QConfigMapping))
    qconfig_mapping = copy.deepcopy(qconfig_mapping)
    _equalization_config = copy.deepcopy(_equalization_config)

    # mapping from a tuple of nodes in reverse order to uninitialized
    #   QuantizeHandler subclass. For example,
    # {
    #   # match a single node
    #   (<class 'torch.nn.modules.conv.Conv3d'>:
    #     <class 'torch.ao.quantization.fx.quantize.ConvRelu'>),
    #   # match multiple nodes in reverse order
    #   ((<function relu at 0x7f766a7360d0>, <built-in function add>):
    #     <class 'torch.ao.quantization.fx.quantize.Add'>),
    # }

    pattern_to_quantize_handler: Dict[Pattern, QuantizeHandler] = {}
    if backend_config is None:
        backend_config = get_native_backend_config()
    pattern_to_quantize_handler = _get_pattern_to_quantize_handlers(backend_config)
    pattern_to_quantize_handler = sorted_patterns_dict(pattern_to_quantize_handler)

    root_node_getter_mapping = \
        get_fusion_pattern_to_root_node_getter(backend_config)

    update_qconfig_for_fusion(model, qconfig_mapping)
    update_qconfig_for_fusion(model, _equalization_config)
    flattened_qconfig_dict = _get_flattened_qconfig_dict(qconfig_mapping)
    # TODO: support regex as well
    propagate_qconfig_(model, flattened_qconfig_dict, prepare_custom_config.to_dict())

    if is_qat:
        module_to_qat_module = get_module_to_qat_module(backend_config)
        qat_swap_modules(model, module_to_qat_module)
        _update_qconfig_for_qat(qconfig_mapping, {})

    # mapping from fully qualified module name to module instance
    # for example,
    # {
    #   '': Model(...),
    #   'linear': Linear(...),
    #   'linear.weight_fake_quant': PerChannelMinMaxObserver(...),
    # }
    modules = dict(model.named_modules(remove_duplicate=False))

    # fill node_name_to_qconfig, a map from node name to qconfig, used in find_matches
    equalization_node_name_to_qconfig = generate_node_name_to_qconfig(
        model, modules, model.graph, _equalization_config, node_name_to_scope)
    node_name_to_qconfig = generate_node_name_to_qconfig(model, modules, model.graph, qconfig_mapping, node_name_to_scope)

    # match the patterns that will get quantized
    standalone_module_names = list(prepare_custom_config.standalone_module_names.keys())
    standalone_module_classes = list(prepare_custom_config.standalone_module_classes.keys())

    custom_module_classes = get_custom_module_class_keys(prepare_custom_config.float_to_observed_mapping)
    matches_without_qconfig = find_matches(
        model.graph, modules, pattern_to_quantize_handler, root_node_getter_mapping,
        standalone_module_names, standalone_module_classes, custom_module_classes)

    # map qconfig instances to matches
    matches = {}
    for node_name, match_without_qconfig in matches_without_qconfig.items():
        match_with_qconfig = (*match_without_qconfig, node_name_to_qconfig[node_name])
        matches[node_name] = match_with_qconfig

    run_prepare_fx_on_standalone_modules(
        model, is_qat, modules, matches, prepare_custom_config, backend_config)

    # record names for the set of observed node, so that in convert step
    # we know whether we need to convert a floating point module to reference
    # quantized module or not
    observed_node_names: Set[str] = set()

    result_node = insert_observers_for_model(
        model,
        matches,
        node_name_to_qconfig,
        prepare_custom_config,
        equalization_node_name_to_qconfig,
        backend_config,
        observed_node_names,
        is_qat
    )

    save_state(model, node_name_to_qconfig, node_name_to_scope,
               prepare_custom_config, equalization_node_name_to_qconfig, qconfig_mapping, is_qat, observed_node_names)

    preserved_attributes = set(prepare_custom_config.preserved_attributes)
    model = ObservedGraphModule(model, model.graph, preserved_attributes)
    if is_standalone_module:
        assert result_node is not None
        assert isinstance(result_node.args[0], Node), \
            "standalone module only supports returning simple value currently"\
            "(not tuple, dict etc.)"
        # these inputs are observed in parent
        # converting List[int] to Tensor since module attribute is
        # Union[Tensor, Module]
        input_quantized_idxs: List[int] = prepare_custom_config.input_quantized_indexes
        output_quantized_idxs: List[int] = prepare_custom_config.output_quantized_indexes
        model._standalone_module_input_quantized_idxs = \
            torch.tensor(input_quantized_idxs)
        model._standalone_module_output_quantized_idxs = torch.tensor(output_quantized_idxs)
    return model<|MERGE_RESOLUTION|>--- conflicted
+++ resolved
@@ -83,16 +83,9 @@
 )
 
 from ..utils import (
-<<<<<<< HEAD
-    _get_qconfig_dtypes,
-    _get_swapped_custom_module_class,
-    _activation_is_statically_quantized,
-    _activation_is_int8_quantized,
-=======
     get_qconfig_dtypes,
     get_swapped_custom_module_class,
     activation_is_statically_quantized,
->>>>>>> 9933e69f
 )
 
 from ..backend_config.utils import (
