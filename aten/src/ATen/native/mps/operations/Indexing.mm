//  Copyright © 2022 Apple Inc.
#include <ATen/ATen.h>
#include <ATen/Tensor.h>
#include <ATen/Utils.h>

#include <ATen/AccumulateType.h>
#include <ATen/ExpandUtils.h>
#include <ATen/MemoryOverlap.h>
#include <ATen/NativeFunctions.h>
#include <ATen/WrapDimUtilsMulti.h>
#include <ATen/ceil_div.h>
#include <ATen/mps/MPSStream.h>
#include <ATen/native/IndexKernel.h>
#include <ATen/native/IndexingUtils.h>
#include <ATen/native/LinearAlgebraUtils.h>
#include <ATen/native/Resize.h>
#include <ATen/native/TensorAdvancedIndexing.h>
#include <ATen/native/mps/MPSGraphVenturaOps.h>
#include <ATen/native/mps/OperationUtils.h>
#include <ATen/native/mps/operations/Indexing.h>
#include <c10/core/QScheme.h>
#include <c10/util/SmallVector.h>
#include <c10/util/irange.h>
#include <torch/library.h>

#ifdef __OBJC__
#include <MetalPerformanceShaders/MetalPerformanceShaders.h>
#endif

namespace at::native {

static bool dispatchIndexKernel(TensorIteratorBase& iter,
                                IntArrayRef index_size,
                                IntArrayRef index_stride,
                                bool index_select,
                                bool accumulate) {
  using namespace mps;

  if (iter.numel() == 0) {
    return true;
  }

  const Tensor& inputTensor = iter.tensor(1);
  Tensor outputTensor = iter.tensor(0);
  id<MTLBuffer> inputBuffer = getMTLBufferStorage(inputTensor);
  id<MTLBuffer> outputBuffer = getMTLBufferStorage(outputTensor);
  MPSStream* mpsStream = getCurrentMPSStream();
  id<MTLDevice> device = MPSDevice::getInstance()->device();

  dispatch_sync(mpsStream->queue(), ^() {
    @autoreleasepool {
      NSError* error = nil;
      constexpr uint32_t nOffsets = 3;
      const int64_t num_indices = index_size.size();
      const uint32_t numThreads = iter.numel();
      const uint32_t nDim = iter.ndim();
      const IntArrayRef& iterShape = iter.shape();
      std::vector<uint32_t> iterShapeData(iterShape.size());
      std::vector<std::array<uint32_t, nOffsets>> strides(nDim);

      for (const auto i : c10::irange(iterShape.size())) {
        TORCH_CHECK(i <= UINT32_MAX);
        iterShapeData[i] = (uint32_t)(iterShape[i]);
      }

      for (const auto i : c10::irange(nDim)) {
        for (const auto offset : c10::irange(nOffsets)) {
          strides[i][offset] = iter.strides(offset)[i];
        }
      }

      MTLSize gridSize = MTLSizeMake(numThreads, 1, 1);
      id<MTLCommandBuffer> commandBuffer = mpsStream->commandBuffer();
      id<MTLComputeCommandEncoder> computeEncoder = [commandBuffer computeCommandEncoder];
      id<MTLFunction> kernelDataOffsetsFunction =
          MPSDevice::getInstance()->metalIndexingFunction("kernel_index_offsets", nil);
      id<MTLComputePipelineState> kernelDataOffsetsPSO =
          [[device newComputePipelineStateWithFunction:kernelDataOffsetsFunction error:&error] autorelease];
      id<MTLBuffer> kernelDataOffsets = [[device newBufferWithLength:numThreads * sizeof(simd_uint3)
                                                             options:0] autorelease];
      TORCH_CHECK(
          kernelDataOffsetsPSO, "Failed to created pipeline state object, error: ", [[error description] UTF8String]);

      [computeEncoder setComputePipelineState:kernelDataOffsetsPSO];
      [computeEncoder setBytes:strides.data() length:sizeof(uint32_t) * nDim * nOffsets atIndex:0];
      [computeEncoder setBuffer:kernelDataOffsets offset:0 atIndex:1];
      [computeEncoder setBytes:iterShapeData.data() length:sizeof(uint32_t) * iterShape.size() atIndex:2];
      [computeEncoder setBytes:&nDim length:sizeof(uint32_t) atIndex:3];
      [computeEncoder setBytes:&nOffsets length:sizeof(uint32_t) atIndex:4];

      NSUInteger kernelOffsetsTGSize = kernelDataOffsetsPSO.maxTotalThreadsPerThreadgroup;
      if (kernelOffsetsTGSize > numThreads)
        kernelOffsetsTGSize = numThreads;

      MTLSize kernelOffsetsThreadGroupSize = MTLSizeMake(kernelOffsetsTGSize, 1, 1);
      [computeEncoder dispatchThreads:gridSize threadsPerThreadgroup:kernelOffsetsThreadGroupSize];

      MTLFunctionConstantValues* constantValues = [[MTLFunctionConstantValues new] autorelease];
      [constantValues setConstantValue:&num_indices type:MTLDataTypeUInt atIndex:0];

      std::string indexFunction = getIndexFunctionName(inputTensor.scalar_type(), index_select, accumulate);
      id<MTLFunction> indexKernelFunction =
          MPSDevice::getInstance()->metalIndexingFunction(indexFunction, constantValues);
      id<MTLArgumentEncoder> argumentEncoder = [[indexKernelFunction newArgumentEncoderWithBufferIndex:0] autorelease];
      NSUInteger argumentBufferLength = argumentEncoder.encodedLength;
      id<MTLBuffer> indexAB = [[device newBufferWithLength:argumentBufferLength options:0] autorelease];
      [argumentEncoder setArgumentBuffer:indexAB offset:0];

      for (uint32_t idx = 0; idx < num_indices; idx++) {
        const Tensor& indexTensor = iter.tensor(idx + 2);
        [argumentEncoder setBuffer:getMTLBufferStorage(indexTensor)
                            offset:indexTensor.storage_offset() * indexTensor.element_size()
                           atIndex:idx];
        TORCH_CHECK(indexTensor.scalar_type() == ScalarType::Long, "index(): Expected dtype int64 for Index");
      }

      // FIXME: PSO needs to be cached
      id<MTLComputePipelineState> indexSelectPSO = [[device newComputePipelineStateWithFunction:indexKernelFunction
                                                                                          error:&error] autorelease];
      TORCH_CHECK(indexSelectPSO, "Failed to created pipeline state object, error: ", [[error description] UTF8String]);

      for (uint32_t idx = 0; idx < num_indices; idx++) {
        const Tensor& indexTensor = iter.tensor(idx + 2);
        [computeEncoder useResource:getMTLBufferStorage(indexTensor) usage:MTLResourceUsageRead];
      }

      [computeEncoder setComputePipelineState:indexSelectPSO];
      [computeEncoder setBuffer:indexAB offset:0 atIndex:0];
      [computeEncoder setBytes:index_size.data() length:sizeof(index_size[0]) * index_size.size() atIndex:1];
      [computeEncoder setBytes:index_stride.data() length:sizeof(index_stride[0]) * index_stride.size() atIndex:2];
      [computeEncoder setBuffer:kernelDataOffsets offset:0 atIndex:3];
      [computeEncoder setBuffer:inputBuffer offset:inputTensor.storage_offset() * inputTensor.element_size() atIndex:4];
      [computeEncoder setBuffer:outputBuffer
                         offset:outputTensor.storage_offset() * outputTensor.element_size()
                        atIndex:5];

      NSUInteger tgSize = indexSelectPSO.maxTotalThreadsPerThreadgroup;
      if (tgSize > numThreads)
        tgSize = numThreads;

      MTLSize threadGroupSize = MTLSizeMake(tgSize, 1, 1);
      [computeEncoder dispatchThreads:gridSize threadsPerThreadgroup:threadGroupSize];

      [computeEncoder endEncoding];
      mpsStream->synchronize(SyncType::COMMIT_AND_CONTINUE);
    }
  });

  return true;
}

static void validateInputData(const TensorIteratorBase& iter,
                              IntArrayRef index_size,
                              IntArrayRef index_stride,
                              const std::string& op,
                              bool accumulate) {
  using namespace mps;

  int64_t num_indices = index_size.size();
  TORCH_CHECK(num_indices <= 16, "Current limit allows up to 16 indices to be used in MPS indexing kernels");

  AT_ASSERT(num_indices == index_stride.size());
  AT_ASSERT(num_indices == iter.ntensors() - 2);
  const Tensor& inputTensor = iter.tensor(1);

  if (accumulate) {
    // No atomic support for the rest of dtypes
    TORCH_CHECK(inputTensor.scalar_type() == ScalarType::Float || inputTensor.scalar_type() == ScalarType::Int ||
                inputTensor.scalar_type() == ScalarType::Bool);
  } else {
    TORCH_CHECK(c10::isIntegralType(inputTensor.scalar_type(), /*includesBool=*/true) ||
                    inputTensor.scalar_type() == ScalarType::Float || inputTensor.scalar_type() == ScalarType::Half,
                getMPSTypeString(inputTensor) + std::string(" not supported for index.Tensor_out"));
  }
}

void index_kernel_mps(TensorIteratorBase& iter, IntArrayRef index_size, IntArrayRef index_stride) {
  using namespace mps;
  @autoreleasepool {
    validateInputData(iter, index_size, index_stride, "index.Tensor_out", /*accumulate=*/false);
    dispatchIndexKernel(iter, index_size, index_stride, /*index_select=*/true, /*accumulate=*/false);
  }
}

void index_put_kernel_mps(TensorIterator& iter, IntArrayRef index_size, IntArrayRef index_stride, bool accumulate) {
  using namespace mps;
  @autoreleasepool {
    validateInputData(iter, index_size, index_stride, "index_put_impl", accumulate);
    dispatchIndexKernel(iter, index_size, index_stride, /*index_select=*/false, accumulate);
  }
}

static Tensor& masked_select_out_mps_impl(Tensor& result, const Tensor& self, const Tensor& mask) {
  NoNamesGuard guard;

  TORCH_CHECK(mask.scalar_type() == ScalarType::Bool, "masked_select: expected BoolTensor for mask");
  TORCH_CHECK(self.scalar_type() == result.scalar_type(),
              "masked_select(): self and result must have the same scalar type");

  auto mask_temp =
      (mask.dim() == 0) ? c10::MaybeOwned<Tensor>::owned(mask.unsqueeze(0)) : c10::MaybeOwned<Tensor>::borrowed(mask);
  auto self_temp =
      (self.dim() == 0) ? c10::MaybeOwned<Tensor>::owned(self.unsqueeze(0)) : c10::MaybeOwned<Tensor>::borrowed(self);

  // Cannot reassign to mask_temp and self_temp here! if they are
  // owning and expand_outplace returns a borrow, the returned borrow
  // would dangle.
  auto mask_self_expanded = expand_outplace(*mask_temp, *self_temp);
  at::index_out(result,
                *std::get<1>(mask_self_expanded),
                c10::List<c10::optional<at::Tensor>>({*std::move(std::get<0>(mask_self_expanded))}));

  return result;
}

static Tensor nonzero_fallback(const Tensor& self) {
  TORCH_WARN_ONCE("MPS: nonzero op is supported natively starting from macOS 13.0. ",
                  "Falling back on CPU. This may have performance implications.");

  return at::nonzero(self.to("cpu")).clone().to("mps");
}

Tensor& nonzero_out_mps(const Tensor& self, Tensor& out_) {
  if (!is_macos_13_or_newer()) {
    Tensor out_fallback = nonzero_fallback(self);
    at::native::resize_output(out_, out_fallback.sizes());
    out_.copy_(out_fallback.to("mps"));
    return out_;
  }

  int64_t nDim = self.dim();
  if (self.numel() == 0) {
    at::native::resize_output(out_, {0, nDim});
    return out_;
  }

  using namespace mps;
  const uint32_t maxDimensions = 16;

  TORCH_CHECK(self.numel() < std::numeric_limits<int>::max(),
              "nonzero is not supported for tensors with more than INT_MAX elements, \
  file a support request");
  TORCH_CHECK(
      out_.dtype() == at::kLong, "Expected object of scalar type ", at::kLong, " as out, but got ", out_.dtype());
  TORCH_CHECK(self.device() == out_.device(),
              "expected self and out to be on the same device, but got out on ",
              out_.device(),
              " and self on ",
              self.device());
  TORCH_CHECK(self.dim() <= maxDimensions, "nonzero is not supported for tensor with more than ", 16, " dimensions");
  TORCH_CHECK(out_.is_mps());

  MPSStream* stream = getCurrentMPSStream();
  struct CachedGraph : public MPSCachedGraph {
    CachedGraph(MPSGraph* graph) : MPSCachedGraph(graph) {}
    MPSGraphTensor* inputTensor_ = nil;
    MPSGraphTensor* outputTensor_ = nil;
    MPSGraphTensor* scatterDataTensor_ = nil;
    MPSGraphTensor* countNonzeroTensor_ = nil;
  };

  stream->synchronize(SyncType::COMMIT_AND_WAIT);
  Tensor count_nonzero = at::empty({1}, self.options().dtype(kInt));
  Tensor out = at::native::empty_mps(
      {self.numel(), nDim == 0 ? 1 : nDim}, out_.scalar_type(), c10::nullopt, kMPS, c10::nullopt, c10::nullopt);

  int64_t _apparentInputShape = 1;
  for (auto dim : self.sizes()) {
    _apparentInputShape *= dim;
  }
  MPSShape* apparentOutputShape = @[ @(self.numel() * nDim) ];
  MPSShape* apparentInputShape = @[ @(_apparentInputShape) ];

  // Pseudocode:
  //
  // inputTensor     = [1,  0,  0,  3]
  // inputNonZero    = [1,  0,  0,  1]
  // indices         = [1,  1,  1,  2]
  // maskedIndices   = [0, -1, -1,  1]
  // coordinates     = [0,  1,  2,  3]
  // scatterResult   = [0,  3]

  MPSGraphCache* cache_ = MPSGraphCache::getInstance();
  @autoreleasepool {
    string key = "nonzero_out_mps" + getTensorsStringKey(self);
    CachedGraph* cachedGraph = static_cast<CachedGraph*>(cache_->LookUp(key));

    if (!cachedGraph) {
      MPSCachedGraph* tmpCachedGraph = cache_->CreateCachedGraph(key, ^MPSCachedGraph*() {
        CachedGraph* newCachedGraph = nil;
        @autoreleasepool {
          MPSDataType inputDataType = getMPSDataType(self);
          MPSShape* inputShape = getMPSShape(self);
          MPSGraph* mpsGraph = make_mps_graph();
          newCachedGraph = new CachedGraph(mpsGraph);

          MPSGraphTensor* inputTensor =
              mpsGraphRankedPlaceHolder(mpsGraph, getMPSScalarType(self.scalar_type()), apparentInputShape);
          MPSGraphTensor* scatterDataTensor =
              mpsGraphUnrankedPlaceHolder(mpsGraph, getMPSScalarType(out.scalar_type()));
          MPSGraphTensor* zeroTensor = [mpsGraph constantWithScalar:0.0 dataType:inputDataType];
          MPSGraphTensor* oneTensor = [mpsGraph constantWithScalar:1.0 dataType:MPSDataTypeInt32];
          MPSGraphTensor* minusMaxDimTensor = [mpsGraph constantWithScalar:-maxDimensions dataType:MPSDataTypeInt32];
          MPSGraphTensor* inputNotEqualToZeroTensor = [mpsGraph notEqualWithPrimaryTensor:inputTensor
                                                                          secondaryTensor:zeroTensor
                                                                                     name:nil];
          MPSGraphTensor* countNonzero = [mpsGraph reductionSumWithTensor:inputNotEqualToZeroTensor axis:0 name:nil];
          MPSGraphTensor* maskTensor = [mpsGraph castTensor:inputNotEqualToZeroTensor
                                                     toType:MPSDataTypeInt32
                                                       name:@"castToInt32"];
          MPSGraphTensor* indicesTensor = [mpsGraph cumulativeSumWithTensor:maskTensor axis:0 name:nil];
          MPSGraphTensor* indicesMinusOneTensor = [mpsGraph subtractionWithPrimaryTensor:indicesTensor
                                                                         secondaryTensor:oneTensor
                                                                                    name:nil];
          MPSGraphTensor* maskedIndicesTensor = [mpsGraph selectWithPredicateTensor:inputNotEqualToZeroTensor
                                                                truePredicateTensor:indicesMinusOneTensor
                                                               falsePredicateTensor:minusMaxDimTensor
                                                                               name:nil];
          MPSGraphTensor* coordinatesTensor = [mpsGraph reshapeTensor:[mpsGraph coordinateAlongAxis:0
                                                                                          withShape:inputShape
                                                                                               name:nil]
                                                            withShape:@[ @-1 ]
                                                                 name:nil];
          if (nDim > 1) {
            NSMutableArray<MPSGraphTensor*>* maskedIndicesTensorArray = [NSMutableArray arrayWithCapacity:nDim];
            NSMutableArray<MPSGraphTensor*>* coordinatesTensorArray = [NSMutableArray arrayWithCapacity:nDim];

            MPSGraphTensor* constantRankTensor = [mpsGraph constantWithScalar:nDim dataType:MPSDataTypeInt32];
            maskedIndicesTensorArray[0] = [mpsGraph multiplicationWithPrimaryTensor:maskedIndicesTensor
                                                                    secondaryTensor:constantRankTensor
                                                                               name:nil];
            coordinatesTensorArray[0] = coordinatesTensor;
            for (int i = 1; i < nDim; i++) {
              maskedIndicesTensorArray[i] = [mpsGraph additionWithPrimaryTensor:maskedIndicesTensorArray[i - 1]
                                                                secondaryTensor:oneTensor
                                                                           name:nil];
              coordinatesTensorArray[i] = [mpsGraph reshapeTensor:[mpsGraph coordinateAlongAxis:i
                                                                                      withShape:inputShape
                                                                                           name:nil]
                                                        withShape:@[ @-1 ]
                                                             name:nil];
            }
            maskedIndicesTensor = [mpsGraph concatTensors:maskedIndicesTensorArray dimension:0 interleave:YES name:nil];
            coordinatesTensor = [mpsGraph concatTensors:coordinatesTensorArray dimension:0 interleave:YES name:nil];
          }

          MPSGraphTensor* outputTensor = [mpsGraph scatterWithDataTensor:scatterDataTensor
                                                           updatesTensor:coordinatesTensor
                                                           indicesTensor:maskedIndicesTensor
                                                                    axis:0
                                                                    mode:MPSGraphScatterModeSet
                                                                    name:nil];

          newCachedGraph->inputTensor_ = inputTensor;
          newCachedGraph->scatterDataTensor_ = scatterDataTensor;
          newCachedGraph->outputTensor_ = outputTensor;
          newCachedGraph->countNonzeroTensor_ = countNonzero;
        }
        return newCachedGraph;
      });
      cachedGraph = static_cast<CachedGraph*>(tmpCachedGraph);
    }

    Placeholder selfPlaceholder = Placeholder(cachedGraph->inputTensor_, self, apparentInputShape);
    Placeholder countNonzeroPlaceholder = Placeholder(cachedGraph->countNonzeroTensor_, count_nonzero);
    Placeholder outputPlaceholder = Placeholder(cachedGraph->outputTensor_, out, apparentOutputShape);
    Placeholder scatterPlaceholder = Placeholder(cachedGraph->scatterDataTensor_, out, apparentOutputShape);

    // Create dictionary of inputs and outputs
    NSDictionary<MPSGraphTensor*, MPSGraphTensorData*>* feeds = @{
      selfPlaceholder.getMPSGraphTensor() : selfPlaceholder.getMPSGraphTensorData(),
      scatterPlaceholder.getMPSGraphTensor() : scatterPlaceholder.getMPSGraphTensorData()
    };

    NSDictionary<MPSGraphTensor*, MPSGraphTensorData*>* results = @{
      outputPlaceholder.getMPSGraphTensor() : outputPlaceholder.getMPSGraphTensorData(),
      countNonzeroPlaceholder.getMPSGraphTensor() : countNonzeroPlaceholder.getMPSGraphTensorData()
    };

    runMPSGraph(stream, cachedGraph->graph(), feeds, results);
  }

  int32_t total_nonzero = count_nonzero.item<int32_t>();
  at::native::resize_output(out_, {total_nonzero, nDim});
  out_.copy_(out.resize_({total_nonzero, nDim}));
  return out_;
}

Tensor nonzero_mps(const Tensor& self) {
  if (!is_macos_13_or_newer()) {
    return nonzero_fallback(self);
  }

  Tensor out = at::empty({0}, self.options().dtype(kLong));
  return nonzero_out_mps(self, out);
}

Tensor masked_select_mps(const Tensor& self, const Tensor& mask) {
  namedinference::compute_broadcast_outnames(self, mask);
  Tensor result = at::empty({0}, self.options());
  return masked_select_out_mps_impl(result, self, mask);
}

Tensor& masked_select_out_mps(const Tensor& self, const Tensor& mask, Tensor& result) {
  namedinference::compute_broadcast_outnames(self, mask);
  return masked_select_out_mps_impl(result, self, mask);
}

Tensor flip_mps(const Tensor& self, IntArrayRef dims) {
  using namespace mps;

  Tensor result =
      at::native::empty_mps(self.sizes(), self.scalar_type(), c10::nullopt, kMPS, c10::nullopt, c10::nullopt);

  auto total_dims = self.dim();
  // It wraps the dims and checks that there are no repeated dims
  auto flip_dims_b = at::dim_list_to_bitset(dims, total_dims);
  NSMutableArray<NSNumber*>* ns_dims = [[NSMutableArray<NSNumber*> new] autorelease];

  for (const auto i : c10::irange(total_dims)) {
    if (flip_dims_b[i] && self.size(i) > 1 && self.stride(i) != 0) {
      [ns_dims addObject:[NSNumber numberWithInt:i]];
    }
  }

  // Nothing to do, we return fast
  if (dims.size() == 0 || self.numel() <= 1) {
    result.copy_(self);
    return result;
  }

  MPSStream* stream = getCurrentMPSStream();

  using CachedGraph = mps::MPSUnaryCachedGraph;

  MPSGraphCache* cache_ = MPSGraphCache::getInstance();
  MPSDataType inputDataType = getMPSScalarType(self.scalar_type());
  MPSDataType outputDataType = getMPSScalarType(self.scalar_type());
  if (!is_macos_13_or_newer()) {
    if (self.scalar_type() == kBool) {
      inputDataType = MPSDataTypeInt8;
    }
    if (result.scalar_type() == kBool) {
      outputDataType = MPSDataTypeInt8;
    }
  }
  @autoreleasepool {
    NSString* ns_dims_key = [[ns_dims valueForKey:@"description"] componentsJoinedByString:@","];
    // A key is used to identify the MPSGraph which was created once, and can be reused if the parameters, data types
    // etc match the earlier created MPSGraph
    string key = "flip_mps:" + getTensorsStringKey({self}) + ":" + string([ns_dims_key UTF8String]);
    auto cachedGraph = cache_->LookUpAs<CachedGraph>(key);
    if (!cachedGraph) {
      cachedGraph = cache_->CreateCachedGraphAs<CachedGraph>(key, ^MPSCachedGraph*() {
        CachedGraph* newCachedGraph = nil;

        @autoreleasepool {
          MPSGraph* mpsGraph = make_mps_graph();
          newCachedGraph = new CachedGraph(mpsGraph);

          MPSGraphTensor* inputTensor = mpsGraphRankedPlaceHolder(mpsGraph, inputDataType, getMPSShape(self));
          MPSGraphTensor* outputTensor = [mpsGraph reverseTensor:inputTensor axes:ns_dims name:nil];
          newCachedGraph->inputTensor_ = inputTensor;
          newCachedGraph->outputTensor_ = outputTensor;
        }
        return newCachedGraph;
      });
    }

    // Create placeholders which use the keys of the CachedGraph to create inputs and outputs of the operation
    Placeholder inputPlaceholder =
        Placeholder(cachedGraph->inputTensor_, self, /*mpsShape*/ nil, /*gatherTensorData=*/true, inputDataType);
    Placeholder outputPlaceholder =
        Placeholder(cachedGraph->outputTensor_, result, /*mpsShape*/ nil, /*gatherTensorData=*/false, outputDataType);

    NSDictionary<MPSGraphTensor*, MPSGraphTensorData*>* feeds =
        @{inputPlaceholder.getMPSGraphTensor() : inputPlaceholder.getMPSGraphTensorData()};

    NSDictionary<MPSGraphTensor*, MPSGraphTensorData*>* results =
        @{outputPlaceholder.getMPSGraphTensor() : outputPlaceholder.getMPSGraphTensorData()};

    // Run the graph
    runMPSGraph(stream, cachedGraph->graph(), feeds, results);
  }

  return result;
}

TORCH_IMPL_FUNC(index_add_mps_out)
(const Tensor& self,
 int64_t dim,
 const Tensor& index,
 const Tensor& source,
 const Scalar& alpha,
 const Tensor& result) {
  using namespace mps;
  MPSStream* stream = getCurrentMPSStream();
  dim = maybe_wrap_dim(dim, self.dim());
  if (index.numel() == 0) {
    return;
  }

  TORCH_CHECK(source.scalar_type() != ScalarType::Long, "index_add(): Expected non int64 dtype for source.");
  auto casted_type = isFloatingType(source.scalar_type()) ? ScalarType::Float : ScalarType::Int;

  struct CachedGraph : public MPSCachedGraph {
    CachedGraph(MPSGraph* graph) : MPSCachedGraph(graph) {}
    MPSGraphTensor* inputTensor_ = nil;
    MPSGraphTensor* indexTensor_ = nil;
    MPSGraphTensor* sourceTensor_ = nil;
    MPSGraphTensor* alphaTensor_ = nil;
    MPSGraphTensor* outputTensor_ = nil;
  };

  MPSGraphCache* cache_ = MPSGraphCache::getInstance();

  @autoreleasepool {
    string key = "index_add_mps_out" + getTensorsStringKey({self, index, source}) + ":" + std::to_string(dim);
    CachedGraph* cachedGraph = cache_->LookUpAs<CachedGraph>(key);

    if (!cachedGraph) {
      cachedGraph = cache_->CreateCachedGraphAs<CachedGraph>(key, ^MPSCachedGraph*() {
        CachedGraph* newCachedGraph = nil;

        @autoreleasepool {
          MPSGraph* mpsGraph = make_mps_graph();
          newCachedGraph = new CachedGraph(mpsGraph);

          MPSGraphTensor* inputTensor = mpsGraphRankedPlaceHolder(mpsGraph, self);
          MPSGraphTensor* indexTensor = mpsGraphRankedPlaceHolder(mpsGraph, index);
          MPSGraphTensor* sourceTensor = mpsGraphRankedPlaceHolder(mpsGraph, source);
          MPSGraphTensor* alphaTensor = mpsGraphScalarPlaceHolder(mpsGraph, getMPSScalarType(casted_type));
          MPSGraphTensor* castedInputTensor = inputTensor;
          MPSGraphTensor* castedSourceTensor = sourceTensor;
          if (source.scalar_type() != casted_type) {
            castedInputTensor = castMPSTensor(mpsGraph, castedInputTensor, casted_type);
            castedSourceTensor = castMPSTensor(mpsGraph, castedSourceTensor, casted_type);
          }
          MPSGraphTensor* alphaSourceSlice = [mpsGraph multiplicationWithPrimaryTensor:castedSourceTensor
                                                                       secondaryTensor:alphaTensor
                                                                                  name:nil];

          MPSGraphTensor* outputTensor = [mpsGraph scatterWithDataTensor:castedInputTensor
                                                           updatesTensor:alphaSourceSlice
                                                           indicesTensor:indexTensor
                                                                    axis:dim
                                                                    mode:MPSGraphScatterModeAdd
                                                                    name:nil];
          if (source.scalar_type() != casted_type) {
            outputTensor = castMPSTensor(mpsGraph, outputTensor, source.scalar_type());
          }
          newCachedGraph->inputTensor_ = inputTensor;
          newCachedGraph->indexTensor_ = indexTensor;
          newCachedGraph->sourceTensor_ = sourceTensor;
          newCachedGraph->alphaTensor_ = alphaTensor;
          newCachedGraph->outputTensor_ = outputTensor;
        }
        return newCachedGraph;
      });
    }

    Placeholder selfPlaceholder = Placeholder(cachedGraph->inputTensor_, self);
    Placeholder indexPlaceholder = Placeholder(cachedGraph->indexTensor_, index);
    Placeholder sourcePlaceholder = Placeholder(cachedGraph->sourceTensor_, source);
    Placeholder outputPlaceholder = Placeholder(cachedGraph->outputTensor_, result);
    MPSScalar alpha_scalar = getMPSScalar(alpha, casted_type);

    NSDictionary<MPSGraphTensor*, MPSGraphTensorData*>* feeds = @{
      selfPlaceholder.getMPSGraphTensor() : selfPlaceholder.getMPSGraphTensorData(),
      indexPlaceholder.getMPSGraphTensor() : indexPlaceholder.getMPSGraphTensorData(),
      sourcePlaceholder.getMPSGraphTensor() : sourcePlaceholder.getMPSGraphTensorData(),
      cachedGraph->alphaTensor_ : getMPSGraphTensorFromScalar(stream, alpha_scalar),
    };
    NSDictionary<MPSGraphTensor*, MPSGraphTensorData*>* results =
        @{outputPlaceholder.getMPSGraphTensor() : outputPlaceholder.getMPSGraphTensorData()};

    runMPSGraph(stream, cachedGraph->graph(), feeds, results);
  }
}

Tensor index_select_mps(const Tensor& self, int64_t dim, const Tensor& index) {
  IntArrayRef input_shape = self.sizes();
  auto num_input_dims = input_shape.size();

  auto num_indices = index.numel();
  TORCH_CHECK_INDEX(index.dim() <= 1, "index_select(): Index is supposed to be a vector");

  dim = maybe_wrap_dim(dim, self.dim());
  std::vector<int64_t> shape_data(num_input_dims);

  // Calculate new shape
  for (auto i : c10::irange(num_input_dims)) {
    if (i == dim) {
      shape_data[i] = num_indices;
    } else {
      shape_data[i] = input_shape[i];
    }
  }

  IntArrayRef output_shape = IntArrayRef(shape_data.data(), num_input_dims);

  Tensor result =
      at::native::empty_mps(output_shape, self.scalar_type(), c10::nullopt, kMPS, c10::nullopt, c10::nullopt);

  index_select_out_mps(self, dim, index, result);
  return result;
}

Tensor& index_select_out_mps(const Tensor& self, int64_t dim, const Tensor& index, Tensor& output) {
  using namespace mps;
  MPSStream* stream = getCurrentMPSStream();
  dim = maybe_wrap_dim(dim, self.dim());
  // Checks
  TORCH_CHECK_INDEX(index.dim() <= 1, "index_select(): Index is supposed to be a vector");
  TORCH_CHECK(index.scalar_type() == ScalarType::Long || index.scalar_type() == ScalarType::Int,
              "index_select(): Expected dtype int32 or int64 for index");
  TORCH_CHECK(self.scalar_type() == output.scalar_type(),
              "index_select(): self and output must have the same scalar type");
  TORCH_CHECK(dim == 0 || dim < self.dim(), "index_select(): Indexing dim ", dim, " is out of bounds of tensor");

  // Empty index
  if (index.numel() == 0) {
    return output;
  }

  // Scalar input
  if (self.dim() == 0 && self.numel() == 1) {
    output.copy_(self);
    return output;
  }

  // Derive from MPSCachedGraph
  struct CachedGraph : public MPSCachedGraph {
    CachedGraph(MPSGraph* graph) : MPSCachedGraph(graph) {}
    MPSGraphTensor* inputTensor_ = nil;
    MPSGraphTensor* indexTensor_ = nil;
    MPSGraphTensor* outputTensor_ = nil;
  };

  MPSGraphCache* cache_ = MPSGraphCache::getInstance();
  auto inputType = getMPSDataType(self);
  auto outputType = getMPSDataType(output);
  if (inputType == MPSDataTypeUInt8 || (!is_macos_13_or_newer() && inputType == MPSDataTypeBool)) {
    inputType = MPSDataTypeInt8;
  }
  if (outputType == MPSDataTypeUInt8 || (!is_macos_13_or_newer() && outputType == MPSDataTypeBool)) {
    outputType = MPSDataTypeInt8;
  }

  @autoreleasepool {
    string key = "index_select_out_mps" + getTensorsStringKey({self, index}) + ":" + std::to_string(dim);
    CachedGraph* cachedGraph = cache_->LookUpAs<CachedGraph>(key);

    if (!cachedGraph) {
      cachedGraph = cache_->CreateCachedGraphAs<CachedGraph>(key, ^MPSCachedGraph*() {
        CachedGraph* newCachedGraph = nil;

        @autoreleasepool {
          MPSGraph* mpsGraph = make_mps_graph();
          newCachedGraph = new CachedGraph(mpsGraph);

          MPSGraphTensor* inputTensor = mpsGraphRankedPlaceHolder(mpsGraph, inputType, getMPSShape(self));
          MPSGraphTensor* indexTensor = mpsGraphRankedPlaceHolder(mpsGraph, index);

          MPSGraphTensor* outputTensor = [mpsGraph gatherWithUpdatesTensor:inputTensor
                                                             indicesTensor:indexTensor
                                                                      axis:dim
                                                           batchDimensions:0
                                                                      name:nil];

          newCachedGraph->inputTensor_ = inputTensor;
          newCachedGraph->indexTensor_ = indexTensor;
          newCachedGraph->outputTensor_ = outputTensor;
        }
        return newCachedGraph;
      });
    }

    Placeholder selfPlaceholder = Placeholder(cachedGraph->inputTensor_,
                                              self,
                                              /*mpsShape=*/nullptr,
                                              /*gatherTensorData=*/true,
                                              /*dataType=*/inputType);
    Placeholder indexPlaceholder = Placeholder(cachedGraph->indexTensor_, index);
    Placeholder outputPlaceholder = Placeholder(cachedGraph->outputTensor_,
                                                output,
                                                /*mpsShape=*/nullptr,
                                                /*gatherTensorData=*/false,
                                                /*dataType=*/outputType);

    NSDictionary<MPSGraphTensor*, MPSGraphTensorData*>* feeds = @{
      selfPlaceholder.getMPSGraphTensor() : selfPlaceholder.getMPSGraphTensorData(),
      indexPlaceholder.getMPSGraphTensor() : indexPlaceholder.getMPSGraphTensorData()
    };
    NSDictionary<MPSGraphTensor*, MPSGraphTensorData*>* results =
        @{outputPlaceholder.getMPSGraphTensor() : outputPlaceholder.getMPSGraphTensorData()};

    runMPSGraph(stream, cachedGraph->graph(), feeds, results);
  }

  return output;
}

Tensor& masked_fill__mps(Tensor& self, const Tensor& mask, const Scalar& value) {
  using namespace mps;

  if (self.numel() == 0) {
    return self;
  }
  TORCH_CHECK(self.device() == mask.device(),
<<<<<<< HEAD
    "expected self and mask to be on the same device, but got mask on ",
    mask.device(),
    " and self on ",
    self.device());
  TORCH_CHECK(mask.scalar_type() == kBool, "masked_fill only supports boolean masks,"
    "but got dtype ", mask.scalar_type());
=======
              "expected self and mask to be on the same device, but got mask on ",
              mask.device(),
              " and self on ",
              self.device());
  TORCH_CHECK(mask.scalar_type() == kByte || mask.scalar_type() == kBool,
              "expected mask dtype to be Bool but got ",
              mask.scalar_type());
>>>>>>> f89bd26f
  auto maybe_outnames = namedinference::broadcast_to_outnames(self, mask, "masked_fill_");

  c10::MaybeOwned<Tensor> b_mask = expand_inplace(self, mask, "masked_fill_");

  struct CachedGraph : public MPSCachedGraph {
    CachedGraph(MPSGraph* graph) : MPSCachedGraph(graph) {}
    MPSGraphTensor* inputTensor_ = nil;
    MPSGraphTensor* maskTensor_ = nil;
    MPSGraphTensor* valueTensor_ = nil;
    MPSGraphTensor* outputTensor_ = nil;
  };

  MPSGraphCache* cache_ = MPSGraphCache::getInstance();

  MPSDataType inputDataType = getMPSScalarType(self.scalar_type());
  MPSDataType maskDataType = getMPSScalarType(b_mask->scalar_type());
  // Workaround for `selectWithPredicateTensor` on macOS Monterey where bool data type may cause a hang
  // The issue is fixed in macOS Ventura (13.0)
  if (!is_macos_13_or_newer()) {
    if (self.scalar_type() == kBool) {
      inputDataType = MPSDataTypeInt8;
    }
    if (mask.scalar_type() == kBool) {
      maskDataType = MPSDataTypeInt8;
    }
  }

  MPSStream* stream = getCurrentMPSStream();
  MPSScalar valueScalar = getMPSScalar(value, value.type());
  @autoreleasepool {
    string key = "masked_fill" + getTensorsStringKey({self, *b_mask}) + ":" + getMPSTypeString(value.type());
    CachedGraph* cachedGraph = cache_->LookUpAs<CachedGraph>(key);
    if (!cachedGraph) {
      cachedGraph = cache_->CreateCachedGraphAs<CachedGraph>(key, ^MPSCachedGraph*() {
        CachedGraph* newCachedGraph = nil;

        @autoreleasepool {
          MPSGraph* mpsGraph = make_mps_graph();
          newCachedGraph = new CachedGraph(mpsGraph);

          MPSGraphTensor* inputTensor = mpsGraphRankedPlaceHolder(mpsGraph, inputDataType, getMPSShape(self));
          MPSGraphTensor* maskTensor = mpsGraphRankedPlaceHolder(mpsGraph, maskDataType, getMPSShape(*b_mask));
          MPSGraphTensor* valueTensor = mpsGraphScalarPlaceHolder(mpsGraph, value);

          MPSDataType valueType = getMPSScalarType(value.type());
          MPSGraphTensor* castValueTensor = valueTensor;
          if (valueType != inputDataType) {
            castValueTensor = [mpsGraph castTensor:valueTensor toType:inputDataType name:@"castValueTensor"];
          }

          MPSGraphTensor* outputTensor = [mpsGraph selectWithPredicateTensor:maskTensor
                                                         truePredicateTensor:castValueTensor
                                                        falsePredicateTensor:inputTensor
                                                                        name:nil];

          newCachedGraph->inputTensor_ = inputTensor;
          newCachedGraph->maskTensor_ = maskTensor;
          newCachedGraph->valueTensor_ = valueTensor;
          newCachedGraph->outputTensor_ = outputTensor;
        }
        return newCachedGraph;
      });
    }

    Placeholder selfPlaceholder =
        Placeholder(cachedGraph->inputTensor_, self, /*mpsShape*/ nil, /*gatherTensorData=*/true, inputDataType);
    Placeholder maskPlaceholder =
        Placeholder(cachedGraph->maskTensor_, *b_mask, /*mpsShape*/ nil, /*gatherTensorData=*/true, maskDataType);
    Placeholder outputPlaceholder =
        Placeholder(cachedGraph->outputTensor_, self, /*mpsShape*/ nil, /*gatherTensorData=*/false, inputDataType);

    // Create dictionary of inputs and outputs
    NSDictionary<MPSGraphTensor*, MPSGraphTensorData*>* feeds = @{
      selfPlaceholder.getMPSGraphTensor() : selfPlaceholder.getMPSGraphTensorData(),
      maskPlaceholder.getMPSGraphTensor() : maskPlaceholder.getMPSGraphTensorData(),
      cachedGraph->valueTensor_ : getMPSGraphTensorFromScalar(stream, valueScalar)
    };

    NSDictionary<MPSGraphTensor*, MPSGraphTensorData*>* results =
        @{outputPlaceholder.getMPSGraphTensor() : outputPlaceholder.getMPSGraphTensorData()};

    runMPSGraph(stream, cachedGraph->graph(), feeds, results);
  }
  namedinference::propagate_names_if_nonempty(self, maybe_outnames);
  return self;
}

Tensor embedding_dense_backward_mps(const Tensor& grad_,
                                    const Tensor& indices,
                                    int64_t num_weights,
                                    int64_t padding_idx,
                                    bool scale_grad_by_freq) {
  // TODO: implement padding_idx & scale_grad_by_freq.
  namespace native_mps = at::native::mps;
  struct CachedGraph : public native_mps::MPSCachedGraph {
    CachedGraph(MPSGraph* graph) : MPSCachedGraph(graph) {}
    MPSGraphTensor* incomingGradTensor_ = nil;
    MPSGraphTensor* indicesTensor_ = nil;
    MPSGraphTensor* outgoingGradTensor_ = nil;
  };

  native_mps::MPSGraphCache* cache_ = native_mps::MPSGraphCache::getInstance();

  IntArrayRef incoming_gradient_shape = grad_.sizes();
  int64_t num_incoming_gradient_dims = incoming_gradient_shape.size();

  IntArrayRef indices_shape = indices.sizes();
  int64_t num_indices_dims = indices_shape.size();

  int64_t D = incoming_gradient_shape[num_incoming_gradient_dims - 1];
  c10::SmallVector<int64_t, 2> outgoing_gradient_shape{num_weights, D};
  Tensor outgoing_gradient = at::native::empty_mps(
      IntArrayRef(outgoing_gradient_shape), grad_.scalar_type(), c10::nullopt, kMPS, c10::nullopt, c10::nullopt);

  if (outgoing_gradient.numel() == 0) {
    return outgoing_gradient;
  }

  auto stream = at::mps::getCurrentMPSStream();

  @autoreleasepool {
    string key = "edb_mps:" + native_mps::getMPSTypeString(grad_) + ":indices" + std::to_string(num_indices_dims) +
        ":num_weights" + std::to_string(num_weights) + ":padding_idx" + std::to_string(padding_idx) + ":scaled" +
        std::to_string(scale_grad_by_freq);
    CachedGraph* cachedGraph = cache_->LookUpAs<CachedGraph>(key);
    // Initialize once if configuration not found in cache
    if (!cachedGraph) {
      cachedGraph = cache_->CreateCachedGraphAs<CachedGraph>(key, ^native_mps::MPSCachedGraph*() {
        CachedGraph* newCachedGraph = nil;

        @autoreleasepool {
          MPSGraph* mpsGraph = native_mps::make_mps_graph();
          newCachedGraph = new CachedGraph(mpsGraph);

          MPSGraphTensor* incomingGradTensor =
              native_mps::mpsGraphUnrankedPlaceHolder(mpsGraph, native_mps::getMPSDataType(grad_));

          MPSGraphTensor* indicesTensor =
              native_mps::mpsGraphUnrankedPlaceHolder(mpsGraph, native_mps::getMPSDataType(indices));

          MPSGraphTensor* reshapedIndicesTensor = indicesTensor;

          MPSGraphTensor* castGradTensor = incomingGradTensor;
          MPSDataType dataType = mps::getMPSDataType(grad_);
          // issue 105486100, scatterNDWithUpdatesTensor produces wrong result for float16
          if (dataType == MPSDataTypeFloat16) {
            castGradTensor = [mpsGraph castTensor:incomingGradTensor toType:MPSDataTypeFloat32 name:@"castGradTensor"];
          }
          if (num_indices_dims != 0) {
            reshapedIndicesTensor = [mpsGraph expandDimsOfTensor:indicesTensor axes:@[ @-1 ] name:nil];
          }

          auto outgoingGradTensor =
              [mpsGraph scatterNDWithUpdatesTensor:castGradTensor
                                     indicesTensor:reshapedIndicesTensor
                                             shape:native_mps::getMPSShape(IntArrayRef(outgoing_gradient_shape))
                                   batchDimensions:0
                                              mode:MPSGraphScatterModeAdd
                                              name:@"edb"];
          if (dataType == MPSDataTypeFloat16) {
            outgoingGradTensor = [mpsGraph castTensor:outgoingGradTensor
                                               toType:MPSDataTypeFloat16
                                                 name:@"castGradTensor"];
          }
          newCachedGraph->incomingGradTensor_ = incomingGradTensor;
          newCachedGraph->indicesTensor_ = indicesTensor;
          newCachedGraph->outgoingGradTensor_ = outgoingGradTensor;
        }
        return newCachedGraph;
      });
    }
    auto incomingGradPlaceholder = native_mps::Placeholder(cachedGraph->incomingGradTensor_, grad_);
    auto indicesPlaceholder = native_mps::Placeholder(cachedGraph->indicesTensor_, indices);
    auto outgoingGradPlaceholder = native_mps::Placeholder(cachedGraph->outgoingGradTensor_, outgoing_gradient);

    NSDictionary<MPSGraphTensor*, MPSGraphTensorData*>* feeds = @{
      incomingGradPlaceholder.getMPSGraphTensor() : incomingGradPlaceholder.getMPSGraphTensorData(),
      indicesPlaceholder.getMPSGraphTensor() : indicesPlaceholder.getMPSGraphTensorData()
    };

    NSDictionary<MPSGraphTensor*, MPSGraphTensorData*>* results =
        @{outgoingGradPlaceholder.getMPSGraphTensor() : outgoingGradPlaceholder.getMPSGraphTensorData()};
    native_mps::runMPSGraph(stream, cachedGraph->graph(), feeds, results);
  }
  return outgoing_gradient;
}

Tensor& masked_fill__mps(Tensor& self, const Tensor& mask, const Tensor& value) {
  TORCH_CHECK(value.dim() == 0,
              "masked_fill_ only supports a 0-dimensional value tensor, but got tensor "
              "with ",
              value.dim(),
              " dimension(s).");
  return masked_fill__mps(self, mask, value.item());
}

Tensor& masked_scatter__mps(Tensor& self, const Tensor& mask, const Tensor& source) {
  at::assert_no_internal_overlap(self);
  TORCH_CHECK(self.scalar_type() == source.scalar_type(),
              "masked_scatter: expected self and source to have same dtypes but got",
              self.scalar_type(),
              " and ",
              source.scalar_type());

  if (self.numel() == 0) {
    return self;
  }

  TORCH_CHECK(mask.scalar_type() == ScalarType::Byte || mask.scalar_type() == ScalarType::Bool,
              "masked_scatter: expected BoolTensor or ByteTensor for mask");

  auto mask_temp =
      (mask.dim() == 0) ? c10::MaybeOwned<Tensor>::owned(mask.unsqueeze(0)) : c10::MaybeOwned<Tensor>::borrowed(mask);
  auto self_temp =
      (self.dim() == 0) ? c10::MaybeOwned<Tensor>::owned(self.unsqueeze(0)) : c10::MaybeOwned<Tensor>::borrowed(self);

  // Cannot reassign to mask_temp and self_temp here! if they are
  // owning and expand_outplace returns a borrow, the returned borrow
  // would dangle.
  auto mask_self_expanded = expand_outplace(*mask_temp, *self_temp);
  auto indices =
      at::native::expandTensors(*std::get<1>(mask_self_expanded),
                                c10::List<c10::optional<at::Tensor>>({*std::move(std::get<0>(mask_self_expanded))}));
  // next broadcast all index tensors together
  try {
    indices = at::expand_outplace(indices);
  } catch (std::exception& e) {
    TORCH_CHECK_INDEX(false, "shape mismatch: indexing tensors could not be broadcast together");
  }

  if (!indices[0].has_storage() || indices[0].numel() == 0) {
    return self;
  }

  c10::List<c10::optional<Tensor>> final_indices;
  final_indices.reserve(indices.size());

  for (const auto index : indices) {
    final_indices.push_back(index);
  }
  return at::index_put_out(self, *std::get<1>(mask_self_expanded), final_indices, source.resize_(indices[0].numel()));
}

REGISTER_DISPATCH(index_stub, &index_kernel_mps);
REGISTER_DISPATCH(index_put_stub, &index_put_kernel_mps);
} // namespace at::native<|MERGE_RESOLUTION|>--- conflicted
+++ resolved
@@ -708,22 +708,13 @@
     return self;
   }
   TORCH_CHECK(self.device() == mask.device(),
-<<<<<<< HEAD
-    "expected self and mask to be on the same device, but got mask on ",
-    mask.device(),
-    " and self on ",
-    self.device());
-  TORCH_CHECK(mask.scalar_type() == kBool, "masked_fill only supports boolean masks,"
-    "but got dtype ", mask.scalar_type());
-=======
               "expected self and mask to be on the same device, but got mask on ",
               mask.device(),
               " and self on ",
               self.device());
-  TORCH_CHECK(mask.scalar_type() == kByte || mask.scalar_type() == kBool,
+  TORCH_CHECK(mask.scalar_type() == kBool,
               "expected mask dtype to be Bool but got ",
               mask.scalar_type());
->>>>>>> f89bd26f
   auto maybe_outnames = namedinference::broadcast_to_outnames(self, mask, "masked_fill_");
 
   c10::MaybeOwned<Tensor> b_mask = expand_inplace(self, mask, "masked_fill_");
