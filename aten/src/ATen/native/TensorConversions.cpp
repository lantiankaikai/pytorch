--- conflicted
+++ resolved
@@ -866,8 +866,8 @@
   auto layout_to = kSparse;
 
   if (layout_from == kStrided) {
-    if (sparse_dim < 0 || (sparse_dim == 0 && self.dim() > 0)) {
-      AT_ERROR(funcname, ": conversion from ", layout_from, " to ", layout_to, " with sparse_dim argument <0, or ==0 when self.dim()>0 is not supported");
+    if (sparse_dim < 0) {
+      AT_ERROR(funcname, ": conversion from ", layout_from, " to ", layout_to, " with sparse_dim argument <0 is not supported");
     }
     if (sparse_dim > self.dim()) {
       AT_ERROR(funcname, ": conversion from ", layout_from, " to ", layout_to, " with sparse_dim argument >self.dim() is not supported");
@@ -900,7 +900,7 @@
 
   if ((layout_from == kSparseCsr && layout_to == kSparseBsr)
       || (layout_from == kSparseCsc && layout_to == kSparseBsc)) {
-    if (self.dim() != 2 + self.dense_dim()) {
+    if (sparse_csr::numBatchDimensions(self) > 0) {
       AT_ERROR(funcname, ": conversion from ", layout_from, " to ", layout_to, " for batched inputs is not supported");
     }
   }
@@ -1103,6 +1103,8 @@
   Tensor indices;
   if (sparse_dim == dims) {
     indices = nz.clone();
+  } else if (sparse_dim == 0) {
+    indices = at::zeros({1, 1}, nz.options());
   } else {
     Tensor i = nz.narrow(0, 0, sparse_dim);
     std::tie(indices, std::ignore, std::ignore) = unique_dim(i, 1);
@@ -1375,21 +1377,10 @@
 }
 
 Tensor coo_to_sparse_csc(const Tensor& self, c10::optional<int64_t> dense_dim_opt) {
-<<<<<<< HEAD
   auto layout_to = kSparseCsc;
   _to_sparse_check_arguments("coo_to_sparse_csc", self, layout_to, {}, dense_dim_opt);
 
-  auto coalesced_self = self.transpose(0, 1).coalesce().to_sparse_csr(dense_dim_opt);
-=======
-  TORCH_CHECK(
-      self.sparse_dim() == 2,
-      "Only tensors with two sparse dimensions can be converted to the SparseCsc layout, got self with ",
-      self.sparse_dim(), " sparse dimensions.");
-  if (dense_dim_opt.has_value()) {
-    AT_ERROR("coo_to_sparse_csc conversion does not support specifying number of dense dimensions");
-  }
   auto transposed_csr = self.transpose(0, 1).to_sparse_csr(dense_dim_opt);
->>>>>>> bb59d5bc
   return at::native::_sparse_csc_tensor_unsafe(
       transposed_csr.crow_indices(),
       transposed_csr.col_indices(),
@@ -1637,26 +1628,9 @@
 
 template<Layout target_layout>
 Tensor _compressed_to_block_compressed_cpu(const Tensor& self, IntArrayRef blocksize) {
-<<<<<<< HEAD
-=======
   static_assert(target_layout == Layout::SparseBsr || target_layout == Layout::SparseBsc,
                 "invalid layout template parameter for _compressed_to_block_compressed_cpu");
 
-  TORCH_CHECK(
-      self.size(0) % blocksize[0] == 0 && self.size(1) % blocksize[1] == 0,
-      "Block sparse CSR Tensors must have a size that is an ",
-      "integral multiple of their block size. ",
-      "Got Tensor of size (",
-      self.size(0),
-      ", ",
-      self.size(1),
-      ") with block size (",
-      blocksize[0],
-      ", ",
-      blocksize[1],
-      ") instead.");
-
->>>>>>> bb59d5bc
   auto input_values = self.values().contiguous();
   auto [input_compressed_indices, input_plain_indices] = sparse_csr::getCompressedPlainIndices(self);
   input_compressed_indices = input_compressed_indices.contiguous();
@@ -1734,39 +1708,7 @@
     return sparse_compressed_to_flipped(self, blocksize, "to_sparse_bsr");
   }
   if (self.layout() == kSparseCsr) {
-<<<<<<< HEAD
-    Tensor self_values = self.values();
-    Tensor self_crow_indices = self.crow_indices();
-    Tensor self_col_indices = self.col_indices();
-    Tensor cpu_result = _compressed_to_block_compressed_cpu<true>(
-        _sparse_csr_tensor_unsafe(
-            self_crow_indices.cpu(),
-            self_col_indices.cpu(),
-            self_values.cpu(),
-            self.sizes(),
-            self_values.scalar_type(),
-            self.layout(),
-            at::kCPU),
-        blocksize);
-    Tensor result_values = cpu_result.values().to(self_values.options());
-    Tensor result_crow_indices =
-        cpu_result.crow_indices().to(self_crow_indices.options());
-    Tensor result_col_indices =
-        cpu_result.col_indices().to(self_col_indices.options());
-    return at::native::_sparse_bsr_tensor_unsafe(
-        result_crow_indices,
-        result_col_indices,
-        result_values,
-        self.sizes(),
-        result_values.scalar_type(),
-        c10::kSparseBsr,
-        result_values.device());
-=======
-    TORCH_CHECK(self.dim() == 2 + self.dense_dim(),
-                "to_sparse_bsr: conversion from Csr to Bsr for batched inputs is not implemented.");
-
     return _compressed_to_block_compressed_cpu<kSparseBsr>(self.cpu(), blocksize).to(self.device());
->>>>>>> bb59d5bc
   }
 
   AT_ERROR("sparse_compressed_to_sparse_bsr: expected SparseCsr, SparseBsr or SparseBsc layout but got ", self.layout());
@@ -1779,45 +1721,10 @@
   _to_sparse_check_arguments("sparse_compressed_to_sparse_bsc", self, layout_to, blocksize, dense_dim_opt);
 
   if (self.layout() == kSparseBsr) {
-    const auto self_blocksize = at::sparse_csr::getBlockSize(self);
     return sparse_compressed_to_flipped(self, blocksize, "to_sparse_bsc");
   }
   if (self.layout() == kSparseCsc) {
-<<<<<<< HEAD
-    Tensor self_values = self.values();
-    Tensor self_ccol_indices = self.ccol_indices();
-    Tensor self_row_indices = self.row_indices();
-
-    Tensor cpu_result = _compressed_to_block_compressed_cpu<false>(
-        _sparse_csc_tensor_unsafe(
-            self_ccol_indices.cpu(),
-            self_row_indices.cpu(),
-            self_values.cpu(),
-            self.sizes(),
-            self_values.scalar_type(),
-            self.layout(),
-            at::kCPU),
-        blocksize);
-
-    Tensor result_values = cpu_result.values().to(self_values.options());
-    Tensor result_ccol_indices =
-        cpu_result.ccol_indices().to(self_ccol_indices.options());
-    Tensor result_row_indices =
-        cpu_result.row_indices().to(self_row_indices.options());
-    return at::native::_sparse_bsc_tensor_unsafe(
-        result_ccol_indices,
-        result_row_indices,
-        result_values,
-        self.sizes(),
-        result_values.scalar_type(),
-        c10::kSparseBsc,
-        result_values.device());
-=======
-    TORCH_CHECK(self.dim() == 2 + self.dense_dim(),
-                "to_sparse_bsc: conversion from Csc to Bsc for batched inputs is not implemented.");
-
     return _compressed_to_block_compressed_cpu<kSparseBsc>(self.cpu(), blocksize).to(self.device());
->>>>>>> bb59d5bc
   }
 
   AT_ERROR("sparse_compressed_to_sparse_bsc: expected SparseCsc, SparseBsr or SparseBsc layout but got ", self.layout());
